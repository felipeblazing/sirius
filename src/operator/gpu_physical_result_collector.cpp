--- conflicted
+++ resolved
@@ -209,7 +209,6 @@
 	auto start = std::chrono::high_resolution_clock::now();
 	// auto &gstate = GetGlobalSinkState(input_relation.context);
 
-<<<<<<< HEAD
 	auto materialize_start_time = std::chrono::high_resolution_clock::now();
 
 	// First figure out the total number of strings and chars in all of the columns
@@ -222,51 +221,38 @@
 			all_columns_total_chars += column_data_wrapper.num_bytes;
 		}
 	}
-
 	size_t all_columns_strings_buffer_size = all_columns_num_strings * sizeof(string_t);
 	size_t all_columns_chars_buffer_size = all_columns_total_chars * sizeof(char);
-	std::cout << "GPU RESULT COLLECTOR: Creating string buffer " << all_columns_num_strings << " strings with " << all_columns_total_chars << " chars" << std::endl;
 
 	// Now allocate the buffers for the columns
 	size_t total_buffer_size = all_columns_strings_buffer_size + all_columns_chars_buffer_size;
 	uint8_t* combined_buffer = gpuBufferManager->customCudaHostAlloc<uint8_t>(total_buffer_size);
 	string_t* all_columns_string = reinterpret_cast<string_t*>(combined_buffer);
 	char* all_columns_chars = reinterpret_cast<char*>(combined_buffer + all_columns_strings_buffer_size);
-	std::cout << "GPU RESULT COLLECTOR: Created string buffer of " << all_columns_strings_buffer_size << " bytes and chars buffer of " << all_columns_chars_buffer_size << " bytes" << std::endl;
-
-=======
-	GPUBufferManager* gpuBufferManager = &(GPUBufferManager::GetInstance());
->>>>>>> 8be33eea
+
 	size_t size_bytes = 0;
+	Allocator& allocator = Allocator::DefaultAllocator();
 	uint8_t** host_data = gpuBufferManager->customCudaHostAlloc<uint8_t*>(input_relation.columns.size());
 	GPUIntermediateRelation materialized_relation(input_relation.columns.size());
-<<<<<<< HEAD
-	string_t** duckdb_strings = new string_t*[input_relation.columns.size()];
-	GPUBufferManager* gpuBufferManager = &(GPUBufferManager::GetInstance());
-
+	string_t** duckdb_strings = gpuBufferManager->customCudaHostAlloc<string_t*>(input_relation.columns.size());
 	string_t* curr_column_string_buffer = all_columns_string;
 	char* curr_column_chars_buffer = all_columns_chars;
-=======
-	string_t** duckdb_strings = gpuBufferManager->customCudaHostAlloc<string_t*>(input_relation.columns.size());
->>>>>>> 8be33eea
+	GPUBufferManager* gpuBufferManager = &(GPUBufferManager::GetInstance());
 	for (int col = 0; col < input_relation.columns.size(); col++) {
+		auto col_materialize_start_time = std::chrono::high_resolution_clock::now();
+
 		// TODO: Need to fix this for the future, but for now, we will just return when there is null column
 		if (input_relation.columns[col]->data_wrapper.data == nullptr) return SinkResultType::FINISHED;
- 
-		if (input_relation.columns[col]->column_length == 0) {
-			continue;
-		}
-
 		// Final materialization
-		auto col_materialize_start_time = std::chrono::high_resolution_clock::now();
 		size_bytes = FinalMaterialize(input_relation, materialized_relation, col);
 
+		ColumnType col_type = input_relation.columns[col]->data_wrapper.type;
 		bool is_string = false;
-		if(input_relation.columns[col]->data_wrapper.type != ColumnType::VARCHAR) {
+		if(col_type != ColumnType::VARCHAR) {
+			// host_data[col] = allocator.AllocateData(size_bytes);
 			host_data[col] = gpuBufferManager->customCudaHostAlloc<uint8_t>(size_bytes);
 			callCudaMemcpyDeviceToHost<uint8_t>(host_data[col], materialized_relation.columns[col]->data_wrapper.data, size_bytes, 0);
 		} else {
-<<<<<<< HEAD
 			// Use the helper method to materialize the string on the GPU
 			shared_ptr<GPUColumn> str_column = materialized_relation.columns[col];
 			materializeStringColumnToDuckdbFormat(str_column, curr_column_chars_buffer, curr_column_string_buffer);
@@ -278,75 +264,22 @@
 			DataWrapper str_column_data = str_column->data_wrapper;
 			curr_column_chars_buffer += str_column_data.num_bytes * sizeof(char);
 			curr_column_string_buffer += str_column_data.size * sizeof(string_t);
-=======
-			DataWrapper materialized_col_data = materialized_relation.columns[col]->data_wrapper;
-			
-			// Copy over the pointers from the gpu to the cpu
-			size_t offset_bytes = (materialized_col_data.size + 1) * sizeof(uint64_t);
-			uint64_t* cpu_offsets = reinterpret_cast<uint64_t*>(gpuBufferManager->customCudaHostAlloc<uint8_t>(offset_bytes));
-			callCudaMemcpyDeviceToHost<uint64_t>(cpu_offsets, materialized_col_data.offset, materialized_col_data.size + 1, 0);
-			materialized_col_data.offset = cpu_offsets;
-			
-			// Do the same for the chars
-			size_t data_bytes = materialized_col_data.num_bytes * sizeof(uint8_t);
-			uint8_t* cpu_chars = gpuBufferManager->customCudaHostAlloc<uint8_t>(data_bytes);
-			callCudaMemcpyDeviceToHost<uint8_t>(cpu_chars, materialized_col_data.data, data_bytes, 0);
-			materialized_col_data.data = cpu_chars;
-
-			// Copy over the data wrapper
-			materialized_relation.columns[col]->data_wrapper = materialized_col_data;
-
-			// Create a vector of all the strings
-			DataWrapper strings_data_wrapper = materialized_relation.columns[col]->data_wrapper;
-			char* str_all_chars = reinterpret_cast<char*>(strings_data_wrapper.data);
-			size_t num_strings = strings_data_wrapper.size;
-			duckdb_strings[col] = gpuBufferManager->customCudaHostAlloc<string_t>(num_strings);
-			for(size_t i = 0; i < num_strings; i++) {
-				uint64_t str_start_offset = strings_data_wrapper.offset[i];
-				uint64_t curr_str_length = strings_data_wrapper.offset[i + 1] - str_start_offset;
-				duckdb_strings[col][i] = string_t(str_all_chars + str_start_offset, curr_str_length);
-			}
->>>>>>> 8be33eea
 		}
-
-		auto col_materialize_end_time = std::chrono::high_resolution_clock::now();
-		auto col_materialize_duration_ms = std::chrono::duration_cast<std::chrono::microseconds>(col_materialize_end_time - col_materialize_start_time).count()/1000.0;
-		std::cout << "GPU RESULT COLLECTOR: Materializing column with is_string of " << is_string << " took " << col_materialize_duration_ms << " ms" << std::endl;
 	}
 	auto materialize_end_time = std::chrono::high_resolution_clock::now();
 	auto materialize_duration_ms = std::chrono::duration_cast<std::chrono::microseconds>(materialize_end_time - materialize_start_time).count()/1000.0;
-	std::cout << "GPU RESULT COLLECTOR: Materialize time of " << materialize_duration_ms << " ms" << std::endl; 
-
-<<<<<<< HEAD
-	// // free all input relation columns
-	// for (int col = 0; col < input_relation.columns.size(); col++) {
-	// 	gpuBufferManager->customCudaFree(reinterpret_cast<uint8_t*>(input_relation.columns[col]->data_wrapper.data), 0);
-    //     if (input_relation.columns[col]->data_wrapper.type == ColumnType::VARCHAR) {
-    //         gpuBufferManager->customCudaFree(reinterpret_cast<uint8_t*>(input_relation.columns[col]->data_wrapper.offset), 0);
-    //     }
-	// }
+	SIRIUS_LOG_DEBUG("Result Collector CPU Materialize Time: {:.2f} ms", materialize_duration_ms); 
 
 	auto chunk_start_time = std::chrono::high_resolution_clock::now();
-	size_t total_vector = (materialized_relation.columns[0]->column_length + STANDARD_VECTOR_SIZE - 1) / STANDARD_VECTOR_SIZE;
+	size_t num_records = materialized_relation.columns[0]->column_length;
+	size_t total_vector = (num_records + STANDARD_VECTOR_SIZE - 1) / STANDARD_VECTOR_SIZE;
 	result_collection->SetCapacity(total_vector);
-
+	SIRIUS_LOG_DEBUG("Result Collector: Num Records - {}, Total vectors - {}", num_records, total_vector);
+
+	size_t remaining = num_records;
 	uint64_t read_index = 0;
-=======
-	ColumnDataAppendState append_state;
-	collection->InitializeAppend(append_state);
-	size_t total_vector = (materialized_relation.columns[0]->column_length + STANDARD_VECTOR_SIZE - 1) / STANDARD_VECTOR_SIZE;
->>>>>>> 8be33eea
-	size_t remaining = materialized_relation.columns[0]->column_length;
-
-	// if input_relation is empty
-	if (input_relation.columns[0]->column_length == 0) {
-		DataChunk chunk;
-		chunk.InitializeEmpty(types);
-		collection->Append(append_state, chunk);
-		return SinkResultType::FINISHED;
-	}
-
 	for (uint64_t vec = 0; vec < total_vector; vec++) {
+		size_t chunk_cardinality = std::min(remaining, (size_t) STANDARD_VECTOR_SIZE);
 		DataChunk chunk;
 		chunk.InitializeEmpty(types);
 		for (int col = 0; col < materialized_relation.columns.size(); col++) {
@@ -360,15 +293,16 @@
 			}
 		}
 
-		size_t cardinality = std::min(remaining, (size_t) STANDARD_VECTOR_SIZE);
-		chunk.SetCardinality(cardinality);
+		// Record this chunk
+		chunk.SetCardinality(chunk_cardinality);
 		result_collection->AddChunk(chunk);
-		
-		remaining -= cardinality; read_index += cardinality;
+
+		// Move to the next chunk
+		remaining -= chunk_cardinality; read_index += chunk_cardinality;
 	}
 	auto chunk_end_time = std::chrono::high_resolution_clock::now();
 	auto chunking_duration_ms = std::chrono::duration_cast<std::chrono::microseconds>(chunk_end_time - chunk_start_time).count()/1000.0;
-	std::cout << "GPU RESULT COLLECTOR: Chunking Time of " << chunking_duration_ms << " ms" << std::endl;
+	SIRIUS_LOG_DEBUG("Result Collector Chunking Time: {:.2f} ms", chunking_duration_ms);
 
 	//measure time
 	auto end = std::chrono::high_resolution_clock::now();
@@ -394,7 +328,6 @@
 	if (!gstate.context) throw InvalidInputException("No context set in GPUMaterializedCollectorState");
 	auto prop = gstate.context->GetClientProperties();
 	auto result = make_uniq<GPUQueryResult>(statement_type, properties, names, types, prop, std::move(result_collection));
-	std::cout << "Returning GPUQueryResult with value of " << result->ToString() << std::endl;
 	return std::move(result);
 }
 
