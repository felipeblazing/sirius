--- conflicted
+++ resolved
@@ -277,9 +277,7 @@
 	auto materialize_duration_ms = std::chrono::duration_cast<std::chrono::microseconds>(materialize_end_time - materialize_start_time).count()/1000.0;
 	std::cout << "Result Collector CPU Materialize Time: " << materialize_duration_ms << " ms" << std::endl; 
 
-<<<<<<< HEAD
 	auto chunk_start_time = std::chrono::high_resolution_clock::now();
-=======
 	// // free all input relation columns
 	// for (int col = 0; col < input_relation.columns.size(); col++) {
 	// 	gpuBufferManager->customCudaFree(reinterpret_cast<uint8_t*>(input_relation.columns[col]->data_wrapper.data), 0);
@@ -288,7 +286,6 @@
     //     }
 	// }
 
->>>>>>> 15993d5b
 	ColumnDataAppendState append_state;
 	collection->InitializeAppend(append_state);
 	size_t total_vector = (materialized_relation.columns[0]->column_length + STANDARD_VECTOR_SIZE - 1) / STANDARD_VECTOR_SIZE;
