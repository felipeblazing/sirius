#include "operator/gpu_physical_table_scan.hpp"
#include "gpu_buffer_manager.hpp"
#include "duckdb/planner/filter/constant_filter.hpp"
#include "duckdb/planner/filter/conjunction_filter.hpp"
#include "duckdb/execution/execution_context.hpp"
#include "duckdb/parallel/thread_context.hpp"
#include "duckdb/common/types/column/column_data_collection.hpp"
#include "gpu_columns.hpp"
#include "gpu_materialize.hpp"
#include "log/logging.hpp"

namespace duckdb {
  
GPUPhysicalTableScan::GPUPhysicalTableScan(vector<LogicalType> types, TableFunction function_p,
    unique_ptr<FunctionData> bind_data_p, vector<LogicalType> returned_types_p,
    vector<ColumnIndex> column_ids_p, vector<idx_t> projection_ids_p,
    vector<string> names_p, unique_ptr<TableFilterSet> table_filters_p,
    idx_t estimated_cardinality, ExtraOperatorInfo extra_info,
    vector<Value> parameters_p)
        : GPUPhysicalOperator(PhysicalOperatorType::TABLE_SCAN, std::move(types), estimated_cardinality),
        function(std::move(function_p)), bind_data(std::move(bind_data_p)), returned_types(std::move(returned_types_p)),
        column_ids(std::move(column_ids_p)), projection_ids(std::move(projection_ids_p)), names(std::move(names_p)),
        table_filters(std::move(table_filters_p)), extra_info(extra_info), parameters(std::move(parameters_p)) {

    column_size = new uint64_t[column_ids.size()];
    for (int col = 0; col < column_ids.size(); col++) {
      column_size[col] = 0;
      scanned_types.push_back(returned_types[column_ids[col].GetPrimaryIndex()]);
      scanned_ids.push_back(col);
    }
    fake_table_filters = make_uniq<TableFilterSet>();
    already_cached = new bool[column_ids.size()];
    SIRIUS_LOG_DEBUG("Table scan column ids: {}", column_ids.size());
}


template <typename T>
void ResolveTypeComparisonConstantExpression (shared_ptr<GPUColumn> column, uint64_t* &count, uint64_t* & row_ids, ConstantFilter filter_constant, ExpressionType expression_type) {
    T* a = reinterpret_cast<T*> (column->data_wrapper.data);
    T b = filter_constant.constant.GetValue<T>();
    T c = 0;
    size_t size = column->column_length;
    switch (expression_type) {
      case ExpressionType::COMPARE_EQUAL:
        comparisonConstantExpression<T>(a, b, c, row_ids, count, size, 0);
        break;
      case ExpressionType::COMPARE_NOTEQUAL:
        comparisonConstantExpression<T>(a, b, c, row_ids, count, size, 1);
        break;
      case ExpressionType::COMPARE_GREATERTHAN:
        comparisonConstantExpression<T>(a, b, c, row_ids, count, size, 2);
        break;
      case ExpressionType::COMPARE_GREATERTHANOREQUALTO:
        comparisonConstantExpression<T>(a, b, c, row_ids, count, size, 3);
        break;
      case ExpressionType::COMPARE_LESSTHAN:
        comparisonConstantExpression<T>(a, b, c, row_ids, count, size, 4);
        break;
      case ExpressionType::COMPARE_LESSTHANOREQUALTO:
        comparisonConstantExpression<T>(a, b, c, row_ids, count, size, 5);
        break;
      default:
        throw NotImplementedException("Comparison type not supported");
    }
}

void ResolveStringExpression(shared_ptr<GPUColumn> string_column, uint64_t* &count, uint64_t* & row_ids, ConstantFilter filter_constant, ExpressionType expression_type) {
    // Read the in the string column
    DataWrapper str_data_wrapper = string_column->data_wrapper;
    uint64_t num_chars = str_data_wrapper.num_bytes;
    char* d_char_data = reinterpret_cast<char*>(str_data_wrapper.data);
    uint64_t num_strings = string_column->column_length;
    uint64_t* d_str_indices = str_data_wrapper.offset;
    // Get the between values
    std::string compare_string = filter_constant.constant.ToString();

    switch (expression_type) {
      case ExpressionType::COMPARE_EQUAL:
        comparisonStringExpression(d_char_data, num_chars, d_str_indices, num_strings, compare_string, 0, row_ids, count);
        break;
      case ExpressionType::COMPARE_NOTEQUAL:
        comparisonStringExpression(d_char_data, num_chars, d_str_indices, num_strings, compare_string, 1, row_ids, count);
        break;
      case ExpressionType::COMPARE_GREATERTHAN:
        comparisonStringExpression(d_char_data, num_chars, d_str_indices, num_strings, compare_string, 2, row_ids, count);
        break;
      case ExpressionType::COMPARE_GREATERTHANOREQUALTO:
        comparisonStringExpression(d_char_data, num_chars, d_str_indices, num_strings, compare_string, 3, row_ids, count);
        break;
      case ExpressionType::COMPARE_LESSTHAN:
        comparisonStringExpression(d_char_data, num_chars, d_str_indices, num_strings, compare_string, 4, row_ids, count);
        break;
      case ExpressionType::COMPARE_LESSTHANOREQUALTO:
        comparisonStringExpression(d_char_data, num_chars, d_str_indices, num_strings, compare_string, 5, row_ids, count);
        break;
      default:
        throw NotImplementedException("Comparison type not supported");
    }
}

void HandleComparisonConstantExpression(shared_ptr<GPUColumn> column, uint64_t* &count, uint64_t* &row_ids, ConstantFilter filter_constant, ExpressionType expression_type) {
    switch(column->data_wrapper.type) {
      case ColumnType::INT32:
        ResolveTypeComparisonConstantExpression<int>(column, count, row_ids, filter_constant, expression_type);
        break;
      case ColumnType::INT64:
        ResolveTypeComparisonConstantExpression<uint64_t>(column, count, row_ids, filter_constant, expression_type);
        break;
      case ColumnType::FLOAT32:
        ResolveTypeComparisonConstantExpression<float>(column, count, row_ids, filter_constant, expression_type);
        break;
      case ColumnType::FLOAT64:
        ResolveTypeComparisonConstantExpression<double>(column, count, row_ids, filter_constant, expression_type);
        break;
      case ColumnType::VARCHAR:
        ResolveStringExpression(column, count, row_ids, filter_constant, expression_type);
        break;
      default:
        throw NotImplementedException("Unsupported column type");
    }
}

template <typename T>
void ResolveTypeBetweenExpression (shared_ptr<GPUColumn> column, uint64_t* &count, uint64_t* & row_ids, ConstantFilter filter_constant1, ConstantFilter filter_constant2) {
    T* a = reinterpret_cast<T*> (column->data_wrapper.data);
    T b = filter_constant1.constant.GetValue<T>();
    T c = filter_constant2.constant.GetValue<T>();
    size_t size = column->column_length;
    // Determine operation tyoe
    bool is_lower_inclusive = filter_constant1.comparison_type == ExpressionType::COMPARE_GREATERTHANOREQUALTO;
    bool is_upper_inclusive = filter_constant2.comparison_type == ExpressionType::COMPARE_LESSTHANOREQUALTO;
    int op_mode;
    if(is_lower_inclusive && is_upper_inclusive) {
      op_mode = 6;
    } else if(is_lower_inclusive && !is_upper_inclusive) {
      op_mode = 8;
    } else if(!is_lower_inclusive && is_upper_inclusive) {
      op_mode = 9;
    } else {
      op_mode = 10;
    }
<<<<<<< HEAD
    // SIRIUS_LOG_DEBUG("Op mode {}", op_mode);
=======
>>>>>>> 7f0bc5ba
    comparisonConstantExpression<T>(a, b, c, row_ids, count, size, op_mode);
}

void ResolveStringBetweenExpression(shared_ptr<GPUColumn> string_column, uint64_t* &count, uint64_t* & row_ids, ConstantFilter filter_constant1, ConstantFilter filter_constant2) {
    // Read the in the string column
    DataWrapper str_data_wrapper = string_column->data_wrapper;
    uint64_t num_chars = str_data_wrapper.num_bytes;
    char* d_char_data = reinterpret_cast<char*>(str_data_wrapper.data);
    uint64_t num_strings = string_column->column_length;
    uint64_t* d_str_indices = str_data_wrapper.offset;
    // Get the between values
    std::string lower_string = filter_constant1.constant.ToString();
    std::string upper_string = filter_constant2.constant.ToString();
    bool is_lower_inclusive = filter_constant1.comparison_type == ExpressionType::COMPARE_GREATERTHANOREQUALTO;
    bool is_upper_inclusive = filter_constant1.comparison_type == ExpressionType::COMPARE_LESSTHANOREQUALTO;
    comparisonStringBetweenExpression(d_char_data, num_chars, d_str_indices, num_strings, lower_string, upper_string, is_lower_inclusive, is_upper_inclusive, row_ids, count);
}

void HandleBetweenExpression(shared_ptr<GPUColumn> column, uint64_t* &count, uint64_t* &row_ids, ConstantFilter filter_constant1, ConstantFilter filter_constant2) {
    switch(column->data_wrapper.type) {
      case ColumnType::INT32:
        ResolveTypeBetweenExpression<int>(column, count, row_ids, filter_constant1, filter_constant2);
        break;
      case ColumnType::INT64:
        ResolveTypeBetweenExpression<uint64_t>(column, count, row_ids, filter_constant1, filter_constant2);
        break;
      case ColumnType::FLOAT32:
        ResolveTypeBetweenExpression<float>(column, count, row_ids, filter_constant1, filter_constant2);
        break;
      case ColumnType::FLOAT64:
        ResolveTypeBetweenExpression<double>(column, count, row_ids, filter_constant1, filter_constant2);
        break;
      case ColumnType::VARCHAR:
        ResolveStringBetweenExpression(column, count, row_ids, filter_constant1, filter_constant2);
        break;
      default:
        throw NotImplementedException("Unsupported column type");
    }
}

template <typename T>
shared_ptr<GPUColumn> 
ResolveTypeMaterializeExpression(shared_ptr<GPUColumn> column, GPUBufferManager* gpuBufferManager) {
    size_t size;
    T* a = nullptr;
    if (column->row_ids != nullptr) {
        T* temp = reinterpret_cast<T*> (column->data_wrapper.data);
        uint64_t* row_ids_input = reinterpret_cast<uint64_t*> (column->row_ids);
        T* a;
        materializeExpression<T>(temp, a, row_ids_input, column->row_id_count, column->column_length);
        size = column->row_id_count;
    } else {
        a = reinterpret_cast<T*> (column->data_wrapper.data);
        size = column->column_length;
    }
    shared_ptr<GPUColumn> result = make_shared_ptr<GPUColumn>(size, column->data_wrapper.type, reinterpret_cast<uint8_t*>(a));
    result->is_unique = column->is_unique;
    return result;
}

shared_ptr<GPUColumn> ResolveStringMateralizeExpression(shared_ptr<GPUColumn> column, GPUBufferManager* gpuBufferManager) {
  // Column is already materalized so just return it
  size_t num_rows;
  uint8_t* result = nullptr;
  uint64_t* result_offset = nullptr;
  uint64_t* new_num_bytes;
  if(column->row_ids != nullptr) {
    // Materalize the string column
    uint8_t* data = column->data_wrapper.data;
    uint64_t* offset = column->data_wrapper.offset;
    uint64_t* row_ids = column->row_ids;
    num_rows = column->row_id_count;
    materializeString(data, offset, result, result_offset, row_ids, new_num_bytes, num_rows, column->column_length, column->data_wrapper.num_bytes);
  } else {
    result = column->data_wrapper.data;
    result_offset = column->data_wrapper.offset;
    num_rows = column->column_length;
    new_num_bytes = gpuBufferManager->customCudaHostAlloc<uint64_t>(1);
    new_num_bytes[0] = column->data_wrapper.num_bytes;
  }
  //HERE
  shared_ptr<GPUColumn> result_column = make_shared_ptr<GPUColumn>(num_rows, ColumnType::VARCHAR, reinterpret_cast<uint8_t*>(result), result_offset, new_num_bytes[0], true);
  result_column->is_unique = column->is_unique;
  return result_column;
}

shared_ptr<GPUColumn> 
HandleMaterializeExpression(shared_ptr<GPUColumn> column, GPUBufferManager* gpuBufferManager) {
    switch(column->data_wrapper.type) {
        case ColumnType::INT32:
            return ResolveTypeMaterializeExpression<int>(column, gpuBufferManager);
        case ColumnType::INT64:
            return ResolveTypeMaterializeExpression<uint64_t>(column, gpuBufferManager);
        case ColumnType::FLOAT32:
            return ResolveTypeMaterializeExpression<float>(column, gpuBufferManager);
        case ColumnType::FLOAT64:
            return ResolveTypeMaterializeExpression<double>(column, gpuBufferManager);
        case ColumnType::BOOLEAN:
            return ResolveTypeMaterializeExpression<uint8_t>(column, gpuBufferManager);
        case ColumnType::VARCHAR:
            return ResolveStringMateralizeExpression(column, gpuBufferManager);
        default:
            throw NotImplementedException("Unsupported column type");
    }
}


void HandleArbitraryConstantExpression(vector<shared_ptr<GPUColumn>> &column, uint64_t* &count, uint64_t* &row_ids, ConstantFilter** &filter_constant, int num_expr) {
  
  uint8_t** col = new uint8_t*[num_expr];
  uint64_t** offset = new uint64_t*[num_expr];
  uint64_t* constant_offset = new uint64_t[num_expr + 1];
  CompareType* compare_mode = new CompareType[num_expr];
  ScanDataType* data_type = new ScanDataType[num_expr];

  int total_bytes = 0;
  for (int expr = 0; expr < num_expr; expr++) {
<<<<<<< HEAD
    // SIRIUS_LOG_DEBUG("{}", filter_constant[expr]->comparison_type);
=======
>>>>>>> 7f0bc5ba
    switch(filter_constant[expr]->comparison_type) {
      case ExpressionType::COMPARE_EQUAL: {
        compare_mode[expr] = EQUAL;
        break;
      } case ExpressionType::COMPARE_NOTEQUAL: {
        compare_mode[expr] = NOTEQUAL;
        break;
      } case ExpressionType::COMPARE_GREATERTHAN: {
        compare_mode[expr] = GREATERTHAN;
        break;
      } case ExpressionType::COMPARE_GREATERTHANOREQUALTO: {
        compare_mode[expr] = GREATERTHANOREQUALTO;
        break;
      } case ExpressionType::COMPARE_LESSTHAN: {
        compare_mode[expr] = LESSTHAN;
        break;
      } case ExpressionType::COMPARE_LESSTHANOREQUALTO: {
        compare_mode[expr] = LESSTHANOREQUALTO;
        break;
      } default: {
        throw NotImplementedException("Unsupported comparison type");
      }
    }

    switch(column[expr]->data_wrapper.type) {
      case ColumnType::INT32: {
        total_bytes += sizeof(int);
        data_type[expr] = INT32;
        break;
      } case ColumnType::INT64: {
        total_bytes += sizeof(uint64_t);
        data_type[expr] = INT64;
        break;
      } case ColumnType::FLOAT32: {
        total_bytes += sizeof(float);
        data_type[expr] = FLOAT32;
        break;
      } case ColumnType::FLOAT64: {
        total_bytes += sizeof(double);
        data_type[expr] = FLOAT64;
        break;
      } case ColumnType::VARCHAR: {
        std::string lower_string = filter_constant[expr]->constant.ToString();
        total_bytes += lower_string.size();
        data_type[expr] = VARCHAR;
        break;
      } default: {
        throw NotImplementedException("Unsupported column type");
      }
    }
  }

  uint8_t* constant_compare = new uint8_t[total_bytes];

  uint64_t init_offset = 0;
  for (int expr = 0; expr < num_expr; expr++) {
    col[expr] = column[expr]->data_wrapper.data;
    offset[expr] = column[expr]->data_wrapper.offset;

    switch(column[expr]->data_wrapper.type) {
      case ColumnType::INT32: {
        int temp = filter_constant[expr]->constant.GetValue<int>();
        memcpy(constant_compare + init_offset, &temp, sizeof(int));
        constant_offset[expr] = init_offset;
        init_offset += sizeof(int);
        break;
      } case ColumnType::INT64: {
        uint64_t temp = filter_constant[expr]->constant.GetValue<uint64_t>();
        memcpy(constant_compare + init_offset, &temp, sizeof(uint64_t));
        constant_offset[expr] = init_offset;
        init_offset += sizeof(uint64_t);
        break;
      } case ColumnType::FLOAT32: {
        float temp = filter_constant[expr]->constant.GetValue<float>();
        memcpy(constant_compare + init_offset, &temp, sizeof(float));
        constant_offset[expr] = init_offset;
        init_offset += sizeof(float);
        break;
      } case ColumnType::FLOAT64: {
        double temp = filter_constant[expr]->constant.GetValue<double>();
        memcpy(constant_compare + init_offset, &temp, sizeof(double));
        constant_offset[expr] = init_offset;
        init_offset += sizeof(double);
        break;
      } case ColumnType::VARCHAR: {
        std::string lower_string = filter_constant[expr]->constant.ToString();
        memcpy(constant_compare + init_offset, lower_string.data(), lower_string.size());
        constant_offset[expr] = init_offset;
        init_offset += lower_string.size();
        break;
      } default: {
        throw NotImplementedException("Unsupported column type");
      }
    }
  }
  constant_offset[num_expr] = init_offset;
  
  uint64_t N = column[0]->column_length;
  tableScanExpression(col, offset, constant_compare, constant_offset, data_type, row_ids, count, N, compare_mode, num_expr);
}

class TableScanGlobalSourceState : public GlobalSourceState {
public:
	TableScanGlobalSourceState(ClientContext &context, const GPUPhysicalTableScan &op) {
    if (op.function.init_global) {
			auto filters = table_filters ? *table_filters : GetTableFilters(op);
			TableFunctionInitInput input(op.bind_data.get(), op.column_ids, op.scanned_ids, filters,
			                             op.extra_info.sample_options);

			global_state = op.function.init_global(context, input);
			if (global_state) {
				max_threads = global_state->MaxThreads();
			}
		} else {
			max_threads = 1;
		}
		if (op.function.in_out_function) {
      throw NotImplementedException("In-out function not supported");
		}
	}

	idx_t max_threads = 0;
	unique_ptr<GlobalTableFunctionState> global_state;
	bool in_out_final = false;
	DataChunk input_chunk;
	unique_ptr<TableFilterSet> table_filters;

	optional_ptr<TableFilterSet> GetTableFilters(const GPUPhysicalTableScan &op) const {
		return table_filters ? table_filters.get() : op.fake_table_filters.get();
	}
	idx_t MaxThreads() override {
		return max_threads;
	}
};

class TableScanLocalSourceState : public LocalSourceState {
public:
	TableScanLocalSourceState(ExecutionContext &context, TableScanGlobalSourceState &gstate,
	                          const GPUPhysicalTableScan &op) {
		if (op.function.init_local) {
			TableFunctionInitInput input(op.bind_data.get(), op.column_ids, op.scanned_ids,
			                             gstate.GetTableFilters(op), op.extra_info.sample_options);
			local_state = op.function.init_local(context, input, gstate.global_state.get());
		}
	}

	unique_ptr<LocalTableFunctionState> local_state;
};

unique_ptr<LocalSourceState> GPUPhysicalTableScan::GetLocalSourceState(ExecutionContext &context,
                                                                    GlobalSourceState &gstate) const {
	return make_uniq<TableScanLocalSourceState>(context, gstate.Cast<TableScanGlobalSourceState>(), *this);
}

unique_ptr<GlobalSourceState> GPUPhysicalTableScan::GetGlobalSourceState(ClientContext &context) const {
	return make_uniq<TableScanGlobalSourceState>(context, *this);
}

SourceResultType
GPUPhysicalTableScan::GetDataDuckDB(ExecutionContext &exec_context) {
    D_ASSERT(!column_ids.empty());
    auto gpuBufferManager = &(GPUBufferManager::GetInstance());

    TableFunctionToStringInput input(function, bind_data.get());
    auto to_string_result = function.to_string(input);
    string table_name;
    for (const auto &it : to_string_result) {
      if (it.first.compare("Table") == 0) {
        table_name = it.second;
        break;
      }
    }

    shared_ptr<GPUIntermediateRelation> table;
    auto &catalog_table = Catalog::GetCatalog(exec_context.client, INVALID_CATALOG);

    bool all_cached = true;
    for (int col = 0; col < column_ids.size(); col++) {
        already_cached[col] = gpuBufferManager->checkIfColumnCached(table_name, names[column_ids[col].GetPrimaryIndex()]);
        if (!already_cached[col]) {
          all_cached = false;
        } 
    }

    if (all_cached) {
      return SourceResultType::FINISHED;
    }

    collection = make_uniq<ColumnDataCollection>(Allocator::Get(exec_context.client), scanned_types);

    // initialize execution context with pipeline = nullptr
    auto g_state = GetGlobalSourceState(exec_context.client);
    auto l_state = GetLocalSourceState(exec_context, *g_state);

    auto &l_state_scan = l_state->Cast<TableScanLocalSourceState>();
    auto &g_state_scan = g_state->Cast<TableScanGlobalSourceState>();

    TableFunctionInput data(bind_data.get(), l_state_scan.local_state.get(), g_state_scan.global_state.get());

    if (function.function) {
      bool has_more_output = true;

      do {
        auto chunk = make_uniq<DataChunk>();
        chunk->Initialize(Allocator::Get(exec_context.client), scanned_types);
        function.function(exec_context.client, data, *chunk);
        has_more_output = chunk->size() > 0;
        // get the size of each column in the chunk
        for (int col = 0; col < column_ids.size(); col++) {
          // if (!already_cached[col]) {
            if (chunk->data[col].GetType() == LogicalType::VARCHAR) {
              Vector string_vector = chunk->data[col];
              string_vector.Flatten(chunk->size());
              for (int row = 0; row < chunk->size(); row++) {
                std::string curr_string = string_vector.GetValue(row).ToString();
                column_size[col] += curr_string.length();
              }
            } else {
              column_size[col] += chunk->data[col].GetAllocationSize(chunk->size());
            }
          // }
        }
        collection->Append(*chunk);
      } while (has_more_output);

      SIRIUS_LOG_DEBUG("Collection size {}", collection->Count());

      uint64_t total_size = 0;
      for (int col = 0; col < column_ids.size(); col++) {
        if (!already_cached[col]) {
          total_size += column_size[col];
        }
      }

      if (gpuBufferManager->gpuCachingPointer[0] + total_size >= gpuBufferManager->cache_size_per_gpu) {
        if (total_size > gpuBufferManager->cache_size_per_gpu) {
          throw InvalidInputException("Total size of columns to be cached is greater than the cache size");
        }
        gpuBufferManager->ResetCache();
        for (int col = 0; col < column_ids.size(); col++) {
          already_cached[col] = false;
          gpuBufferManager->createTableAndColumnInGPU(catalog_table, exec_context.client, table_name, names[column_ids[col].GetPrimaryIndex()]);
        }
      } else {
          for (int col = 0; col < column_ids.size(); col++) {
              if (!already_cached[col]) {
                gpuBufferManager->createTableAndColumnInGPU(catalog_table, exec_context.client, table_name, names[column_ids[col].GetPrimaryIndex()]);
              } 
          }
      }

      ScanDataDuckDB(gpuBufferManager, table_name);
      return SourceResultType::FINISHED;
    } else {
      throw NotImplementedException("Table in-out function not supported");
    }
}

void
GPUPhysicalTableScan::ScanDataDuckDB(GPUBufferManager* gpuBufferManager, string table_name) const{
    if (function.function) {
      bool has_more_output = true;
      // allocate size in gpu buffer manager cpu processing region
      uint8_t** ptr = new uint8_t*[scanned_types.size()];
      uint8_t** d_ptr = new uint8_t*[scanned_types.size()];
      uint8_t** tmp_ptr = new uint8_t*[scanned_types.size()];
      uint64_t** offset_ptr = new uint64_t*[scanned_types.size()];
      uint64_t** d_offset_ptr = new uint64_t*[scanned_types.size()];

      for (int col = 0; col < scanned_types.size(); col++) {
        if (!already_cached[col]) {
          ptr[col] = gpuBufferManager->customCudaHostAlloc<uint8_t>(column_size[col]);
          d_ptr[col] = gpuBufferManager->customCudaMalloc<uint8_t>(column_size[col], 0, 1);
          if (scanned_types[col] == LogicalType::VARCHAR) {
            offset_ptr[col] = gpuBufferManager->customCudaHostAlloc<uint64_t>(collection->Count() + 1);
            d_offset_ptr[col] = gpuBufferManager->customCudaMalloc<uint64_t>(collection->Count() + 1, 0, 1);
            offset_ptr[col][0] = 0;
          }
          tmp_ptr[col] = ptr[col];
        }
      } 
      bool scan_initialized = false;
      ColumnDataScanState scan_state;
      uint64_t start_idx = 0;

      do {
        auto result = make_uniq<DataChunk>();
        collection->InitializeScanChunk(*result);
        if (!scan_initialized) {
          collection->InitializeScan(scan_state, ColumnDataScanProperties::DISALLOW_ZERO_COPY);
          scan_initialized = true;
        }
        collection->Scan(scan_state, *result);
        for (int col = 0; col < result->ColumnCount(); col++) {
          if (!already_cached[col]) {
            if (result->data[col].GetType() == LogicalType::VARCHAR) {
              Vector string_vector = result->data[col];
              string_vector.Flatten(result->size());
              for (int row = 0; row < result->size(); row++) {
                std::string curr_string = string_vector.GetValue(row).ToString();
                memcpy(tmp_ptr[col], curr_string.data(), curr_string.length());
                offset_ptr[col][start_idx + row + 1] = offset_ptr[col][start_idx + row] + curr_string.length();
                tmp_ptr[col] += curr_string.length();
              }
            } else {
              memcpy(tmp_ptr[col], result->data[col].GetData(), result->data[col].GetAllocationSize(result->size()));
              tmp_ptr[col] += result->data[col].GetAllocationSize(result->size());
            }
          }
        }
        start_idx += result->size();
        has_more_output = result->size() > 0;
      } while (has_more_output);


      for (int col = 0; col < column_ids.size(); col++) {
        if (!already_cached[col]) {
            if (scanned_types[col] == LogicalType::VARCHAR) {
              if (column_size[col] != offset_ptr[col][collection->Count()]) {
                throw InvalidInputException("Column size mismatch");
              }
              callCudaMemcpyHostToDevice<uint8_t>(d_ptr[col], ptr[col], column_size[col], 0);
              callCudaMemcpyHostToDevice<uint64_t>(d_offset_ptr[col], offset_ptr[col], collection->Count() + 1, 0);
            } else {
              callCudaMemcpyHostToDevice<uint8_t>(d_ptr[col], ptr[col], column_size[col], 0);
            }
        }
      }

      for (int col = 0; col < column_ids.size(); col++) {
        if (!already_cached[col]) {
            auto up_column_name = names[column_ids[col].GetPrimaryIndex()];
            auto up_table_name = table_name;
            transform(up_table_name.begin(), up_table_name.end(), up_table_name.begin(), ::toupper);
            transform(up_column_name.begin(), up_column_name.end(), up_column_name.begin(), ::toupper);
            auto column_it = find(gpuBufferManager->tables[up_table_name]->column_names.begin(), gpuBufferManager->tables[up_table_name]->column_names.end(), up_column_name);
            if (column_it == gpuBufferManager->tables[up_table_name]->column_names.end()) {
                throw InvalidInputException("Column not found");
            }
            int column_idx = column_it - gpuBufferManager->tables[up_table_name]->column_names.begin();
            ColumnType column_type = convertLogicalTypeToColumnType(scanned_types[col]);
            gpuBufferManager->tables[up_table_name]->columns[column_idx]->column_length = collection->Count();
            if (scanned_types[col] == LogicalType::VARCHAR) {
              gpuBufferManager->tables[up_table_name]->columns[column_idx]->data_wrapper = DataWrapper(column_type, d_ptr[col], d_offset_ptr[col], collection->Count(), column_size[col], true);
            } else {
              gpuBufferManager->tables[up_table_name]->columns[column_idx]->data_wrapper = DataWrapper(column_type, d_ptr[col], collection->Count());
            }
            SIRIUS_LOG_DEBUG("Column {} cached in GPU at index {}", up_column_name, column_idx);
        }
      }
    } else {
      throw NotImplementedException("Table in-out function not supported");
    }
}

SourceResultType
GPUPhysicalTableScan::GetData(GPUIntermediateRelation &output_relation) const {
  auto start = std::chrono::high_resolution_clock::now();
  if (output_relation.columns.size() != GetTypes().size()) throw InvalidInputException("Mismatched column count");

  SIRIUS_LOG_DEBUG("Getting data");
  TableFunctionToStringInput input(function, bind_data.get());
  auto to_string_result = function.to_string(input);
  string table_name;
  for (const auto &it : to_string_result) {
    if (it.first.compare("Table") == 0) {
      table_name = it.second;
      break;
    }
  }

  SIRIUS_LOG_DEBUG("Table Scanning {}", table_name);
  //Find table name in the buffer manager
  auto gpuBufferManager = &(GPUBufferManager::GetInstance());
  auto it = gpuBufferManager->tables.find(table_name);
  shared_ptr<GPUIntermediateRelation> table;
  //If there is a filter: apply filter, and write to output_relation (late materialized)
    if (it != gpuBufferManager->tables.end()) {
        // Key found, print the value
        table = it->second;
        for (int i = 0; i < table->column_names.size(); i++) {
            SIRIUS_LOG_DEBUG("Cached Column name: {}", table->column_names[i]);
        }
        for (int col = 0; col < column_ids.size(); col++) {
            SIRIUS_LOG_DEBUG("Finding column {}", names[column_ids[col].GetPrimaryIndex()]);
            auto column_it = find(table->column_names.begin(), table->column_names.end(), names[column_ids[col].GetPrimaryIndex()]);
            if (column_it == table->column_names.end()) {
                throw InvalidInputException("Column not found");
            }
            auto column_name = table->column_names[column_ids[col].GetPrimaryIndex()];
            SIRIUS_LOG_DEBUG("Column found {}", column_name);
            if (column_name != names[column_ids[col].GetPrimaryIndex()]) {
                throw InvalidInputException("Column name mismatch");
            }
        }
    } else {
        // table not found
        throw InvalidInputException("Table not found");
    }

    uint64_t* row_ids = nullptr;
    uint64_t* count = nullptr;
    if (table_filters) {

      int num_expr = 0;
      for (auto &f : table_filters->filters) {
        auto &column_index = f.first;
        auto &filter = f.second;
        table->columns[column_ids[column_index].GetPrimaryIndex()]->row_ids = nullptr;
        table->columns[column_ids[column_index].GetPrimaryIndex()]->row_id_count = 0;

        if (filter->filter_type == TableFilterType::OPTIONAL_FILTER) {
          continue;
        }

        if (column_index < names.size()) {

          if (filter->filter_type == TableFilterType::CONJUNCTION_AND) {
            auto filter_pointer = filter.get();
            auto &filter_conjunction_and = filter_pointer->Cast<ConjunctionAndFilter>();
            for (int expr = 0; expr < filter_conjunction_and.child_filters.size(); expr++) {
                auto& filter_inside = filter_conjunction_and.child_filters[expr];
                if (filter_inside->filter_type == TableFilterType::CONSTANT_COMPARISON) {
                  num_expr++;
                } else if (filter_inside->filter_type == TableFilterType::IS_NOT_NULL) {
                  continue;
                } else {
                  throw NotImplementedException("Filter type not supported");
                }
            }
          } else {
            // count how many filters in table_filters->filters that are not optional filters
            if (filter->filter_type == TableFilterType::CONSTANT_COMPARISON) {
              num_expr++;
            } else {
              throw NotImplementedException("Filter aside from constant comparison not supported");
            }
          }

        }
      }

      ConstantFilter** filter_constants = new ConstantFilter*[num_expr];
      vector<shared_ptr<GPUColumn>> expression_columns(num_expr);

      int expr_idx = 0;
      for (auto &f : table_filters->filters) {
        auto &column_index = f.first;
        auto &filter = f.second;

        if (filter->filter_type == TableFilterType::OPTIONAL_FILTER) {
          continue;
        }

        if (column_index < names.size()) {
          SIRIUS_LOG_DEBUG("Reading filter column from index {}", column_ids[column_index].GetPrimaryIndex());

          if (filter->filter_type == TableFilterType::CONJUNCTION_AND) {
            auto filter_pointer = filter.get();
            auto &filter_conjunction_and = filter_pointer->Cast<ConjunctionAndFilter>();

            for (int expr = 0; expr < filter_conjunction_and.child_filters.size(); expr++) {
                auto& filter_inside = filter_conjunction_and.child_filters[expr];
                if (filter_inside->filter_type == TableFilterType::CONSTANT_COMPARISON) {
                  SIRIUS_LOG_DEBUG("Reading constant comparison filter");
                  filter_constants[expr_idx] = &(filter_inside->Cast<ConstantFilter>());
                  expression_columns[expr_idx] = table->columns[column_ids[column_index].GetPrimaryIndex()];
                  expr_idx++;
                } else if (filter_inside->filter_type == TableFilterType::IS_NOT_NULL) {
                  continue;
                } else {
                  throw NotImplementedException("Filter type not supported");
                }
            }

          } else {
            // count how many filters in table_filters->filters
            if (filter->filter_type == TableFilterType::CONSTANT_COMPARISON) {
              filter_constants[expr_idx] = &(filter->Cast<ConstantFilter>());
              expression_columns[expr_idx] = table->columns[column_ids[column_index].GetPrimaryIndex()];
              expr_idx++;
            } else {
              throw NotImplementedException("Filter aside from conjunction and not supported");
            }
          }

        }
      }

      SIRIUS_LOG_DEBUG("Num expr {}", num_expr);
      if (num_expr > 0) {
        HandleArbitraryConstantExpression(expression_columns, count, row_ids, filter_constants, num_expr);
        // if (count[0] == 0) throw NotImplementedException("No match found");
      }
    }
    int index = 0;
    // projection id means that from this set of column ids that are being scanned, which index of column ids are getting projected out
    if (function.filter_prune) {
      for (auto projection_id : projection_ids) {
<<<<<<< HEAD
          SIRIUS_LOG_DEBUG("Reading column index (late materialized) {} and passing it to index in output relation {}", column_ids[projection_id].GetPrimaryIndex(), index);
          SIRIUS_LOG_DEBUG("Writing row IDs to output relation in index {}", index);
          //HERE
=======
          printf("Reading column index (late materialized) %ld and passing it to index in output relation %ld\n", column_ids[projection_id].GetPrimaryIndex(), index);
          printf("Writing row IDs to output relation in index %ld\n", index);
>>>>>>> 7f0bc5ba
          output_relation.columns[index] = make_shared_ptr<GPUColumn>(table->columns[column_ids[projection_id].GetPrimaryIndex()]->column_length, table->columns[column_ids[projection_id].GetPrimaryIndex()]->data_wrapper.type, table->columns[column_ids[projection_id].GetPrimaryIndex()]->data_wrapper.data,
                          table->columns[column_ids[projection_id].GetPrimaryIndex()]->data_wrapper.offset, table->columns[column_ids[projection_id].GetPrimaryIndex()]->data_wrapper.num_bytes, table->columns[column_ids[projection_id].GetPrimaryIndex()]->data_wrapper.is_string_data);
          output_relation.columns[index]->is_unique = table->columns[column_ids[projection_id].GetPrimaryIndex()]->is_unique;
          if (row_ids) {
            output_relation.columns[index]->row_ids = row_ids; 
          }
          if (count) {
            output_relation.columns[index]->row_id_count = count[0];
          }
          index++;
      }

      if (projection_ids.size() == 0) {
        SIRIUS_LOG_DEBUG("Projection ids size is 0 so we are projecting all columns");
        for (auto column_id : column_ids) {
<<<<<<< HEAD
            SIRIUS_LOG_DEBUG("Reading column index (late materialized) {} and passing it to index in output relation {}", column_id.GetPrimaryIndex(), index);
            SIRIUS_LOG_DEBUG("Writing row IDs to output relation in index {}", index);
            //HERE
=======
            printf("Reading column index (late materialized) %ld and passing it to index in output relation %ld\n", column_id.GetPrimaryIndex(), index);
            printf("Writing row IDs to output relation in index %ld\n", index);
>>>>>>> 7f0bc5ba
            output_relation.columns[index] = make_shared_ptr<GPUColumn>(table->columns[column_id.GetPrimaryIndex()]->column_length, table->columns[column_id.GetPrimaryIndex()]->data_wrapper.type, table->columns[column_id.GetPrimaryIndex()]->data_wrapper.data,
                            table->columns[column_id.GetPrimaryIndex()]->data_wrapper.offset, table->columns[column_id.GetPrimaryIndex()]->data_wrapper.num_bytes, table->columns[column_id.GetPrimaryIndex()]->data_wrapper.is_string_data);
            output_relation.columns[index]->is_unique = table->columns[column_id.GetPrimaryIndex()]->is_unique;
            if (row_ids) {
              output_relation.columns[index]->row_ids = row_ids; 
            }
            if (count) {
              output_relation.columns[index]->row_id_count = count[0];
            }
            index++;
        }
      }
    } else {
      //THIS IS FOR INDEX_SCAN
      for (auto column_id : column_ids) {
<<<<<<< HEAD
          SIRIUS_LOG_DEBUG("Reading column index (late materialized) {} and passing it to index in output relation {}", column_id.GetPrimaryIndex(), index);
          SIRIUS_LOG_DEBUG("Writing row IDs to output relation in index {}", index);
          //HERE
=======
          printf("Reading column index (late materialized) %ld and passing it to index in output relation %ld\n", column_id.GetPrimaryIndex(), index);
          printf("Writing row IDs to output relation in index %ld\n", index);
>>>>>>> 7f0bc5ba
          output_relation.columns[index] = make_shared_ptr<GPUColumn>(table->columns[column_id.GetPrimaryIndex()]->column_length, table->columns[column_id.GetPrimaryIndex()]->data_wrapper.type, table->columns[column_id.GetPrimaryIndex()]->data_wrapper.data,
                          table->columns[column_id.GetPrimaryIndex()]->data_wrapper.offset, table->columns[column_id.GetPrimaryIndex()]->data_wrapper.num_bytes, table->columns[column_id.GetPrimaryIndex()]->data_wrapper.is_string_data);
          output_relation.columns[index]->is_unique = table->columns[column_id.GetPrimaryIndex()]->is_unique;
          if (row_ids) {
            output_relation.columns[index]->row_ids = row_ids; 
          }
          if (count) {
            output_relation.columns[index]->row_id_count = count[0];
          }
          index++;
      }
    }
  
    //measure time
    auto end = std::chrono::high_resolution_clock::now();
    auto duration = std::chrono::duration_cast<std::chrono::microseconds>(end - start);
    SIRIUS_LOG_DEBUG("Table Scan time: {:.2f} ms", duration.count()/1000.0);
    return SourceResultType::FINISHED;
}

} // namespace duckdb<|MERGE_RESOLUTION|>--- conflicted
+++ resolved
@@ -139,10 +139,6 @@
     } else {
       op_mode = 10;
     }
-<<<<<<< HEAD
-    // SIRIUS_LOG_DEBUG("Op mode {}", op_mode);
-=======
->>>>>>> 7f0bc5ba
     comparisonConstantExpression<T>(a, b, c, row_ids, count, size, op_mode);
 }
 
@@ -260,10 +256,6 @@
 
   int total_bytes = 0;
   for (int expr = 0; expr < num_expr; expr++) {
-<<<<<<< HEAD
-    // SIRIUS_LOG_DEBUG("{}", filter_constant[expr]->comparison_type);
-=======
->>>>>>> 7f0bc5ba
     switch(filter_constant[expr]->comparison_type) {
       case ExpressionType::COMPARE_EQUAL: {
         compare_mode[expr] = EQUAL;
@@ -763,14 +755,8 @@
     // projection id means that from this set of column ids that are being scanned, which index of column ids are getting projected out
     if (function.filter_prune) {
       for (auto projection_id : projection_ids) {
-<<<<<<< HEAD
           SIRIUS_LOG_DEBUG("Reading column index (late materialized) {} and passing it to index in output relation {}", column_ids[projection_id].GetPrimaryIndex(), index);
           SIRIUS_LOG_DEBUG("Writing row IDs to output relation in index {}", index);
-          //HERE
-=======
-          printf("Reading column index (late materialized) %ld and passing it to index in output relation %ld\n", column_ids[projection_id].GetPrimaryIndex(), index);
-          printf("Writing row IDs to output relation in index %ld\n", index);
->>>>>>> 7f0bc5ba
           output_relation.columns[index] = make_shared_ptr<GPUColumn>(table->columns[column_ids[projection_id].GetPrimaryIndex()]->column_length, table->columns[column_ids[projection_id].GetPrimaryIndex()]->data_wrapper.type, table->columns[column_ids[projection_id].GetPrimaryIndex()]->data_wrapper.data,
                           table->columns[column_ids[projection_id].GetPrimaryIndex()]->data_wrapper.offset, table->columns[column_ids[projection_id].GetPrimaryIndex()]->data_wrapper.num_bytes, table->columns[column_ids[projection_id].GetPrimaryIndex()]->data_wrapper.is_string_data);
           output_relation.columns[index]->is_unique = table->columns[column_ids[projection_id].GetPrimaryIndex()]->is_unique;
@@ -786,14 +772,8 @@
       if (projection_ids.size() == 0) {
         SIRIUS_LOG_DEBUG("Projection ids size is 0 so we are projecting all columns");
         for (auto column_id : column_ids) {
-<<<<<<< HEAD
             SIRIUS_LOG_DEBUG("Reading column index (late materialized) {} and passing it to index in output relation {}", column_id.GetPrimaryIndex(), index);
             SIRIUS_LOG_DEBUG("Writing row IDs to output relation in index {}", index);
-            //HERE
-=======
-            printf("Reading column index (late materialized) %ld and passing it to index in output relation %ld\n", column_id.GetPrimaryIndex(), index);
-            printf("Writing row IDs to output relation in index %ld\n", index);
->>>>>>> 7f0bc5ba
             output_relation.columns[index] = make_shared_ptr<GPUColumn>(table->columns[column_id.GetPrimaryIndex()]->column_length, table->columns[column_id.GetPrimaryIndex()]->data_wrapper.type, table->columns[column_id.GetPrimaryIndex()]->data_wrapper.data,
                             table->columns[column_id.GetPrimaryIndex()]->data_wrapper.offset, table->columns[column_id.GetPrimaryIndex()]->data_wrapper.num_bytes, table->columns[column_id.GetPrimaryIndex()]->data_wrapper.is_string_data);
             output_relation.columns[index]->is_unique = table->columns[column_id.GetPrimaryIndex()]->is_unique;
@@ -809,14 +789,8 @@
     } else {
       //THIS IS FOR INDEX_SCAN
       for (auto column_id : column_ids) {
-<<<<<<< HEAD
           SIRIUS_LOG_DEBUG("Reading column index (late materialized) {} and passing it to index in output relation {}", column_id.GetPrimaryIndex(), index);
           SIRIUS_LOG_DEBUG("Writing row IDs to output relation in index {}", index);
-          //HERE
-=======
-          printf("Reading column index (late materialized) %ld and passing it to index in output relation %ld\n", column_id.GetPrimaryIndex(), index);
-          printf("Writing row IDs to output relation in index %ld\n", index);
->>>>>>> 7f0bc5ba
           output_relation.columns[index] = make_shared_ptr<GPUColumn>(table->columns[column_id.GetPrimaryIndex()]->column_length, table->columns[column_id.GetPrimaryIndex()]->data_wrapper.type, table->columns[column_id.GetPrimaryIndex()]->data_wrapper.data,
                           table->columns[column_id.GetPrimaryIndex()]->data_wrapper.offset, table->columns[column_id.GetPrimaryIndex()]->data_wrapper.num_bytes, table->columns[column_id.GetPrimaryIndex()]->data_wrapper.is_string_data);
           output_relation.columns[index]->is_unique = table->columns[column_id.GetPrimaryIndex()]->is_unique;
