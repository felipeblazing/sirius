--- conflicted
+++ resolved
@@ -646,11 +646,6 @@
 				group_by_result->columns[idx]->row_ids = nullptr;
 				group_by_result->columns[idx]->row_id_count = 0;
 			} else if (group_by_result->columns[idx] != nullptr && group_by_column[idx]->column_length > 0 && group_by_column[idx]->data_wrapper.data != nullptr) {
-<<<<<<< HEAD
-				// have to combine groupby from different meta pipelines
-				// SIRIUS_LOG_DEBUG("{}", group_by_column[idx]->column_length);
-=======
->>>>>>> 7f0bc5ba
 				group_by_result->columns[idx] = CombineColumns(group_by_result->columns[idx], group_by_column[idx], gpuBufferManager);
 			}
 
@@ -664,11 +659,6 @@
 			group_by_result->columns[grouped_aggregate_data.groups.size() + aggr_idx]->row_ids = nullptr;
 			group_by_result->columns[grouped_aggregate_data.groups.size() + aggr_idx]->row_id_count = 0;
 		} else if (group_by_result->columns[grouped_aggregate_data.groups.size() + aggr_idx] != nullptr && aggregate_column[aggr_idx]->column_length > 0 && aggregate_column[aggr_idx]->data_wrapper.data != nullptr) {
-<<<<<<< HEAD
-			// have to combine groupby from different meta pipelines
-			// SIRIUS_LOG_DEBUG("{}", aggregate_column[aggr_idx]->column_length);
-=======
->>>>>>> 7f0bc5ba
 			group_by_result->columns[grouped_aggregate_data.groups.size() + aggr_idx] = CombineColumns(group_by_result->columns[grouped_aggregate_data.groups.size() + aggr_idx], aggregate_column[aggr_idx], gpuBufferManager);
 		}
 	}
@@ -682,19 +672,11 @@
 
 SourceResultType
 GPUPhysicalGroupedAggregate::GetData(GPUIntermediateRelation &output_relation) const {
-<<<<<<< HEAD
-//   SIRIUS_LOG_DEBUG("group by result size {}", group_by_result->columns.size());
 	if (groupings.size() > 1) throw NotImplementedException("Multiple groupings not supported yet");
 
 	for (int col = 0; col < group_by_result->columns.size(); col++) {
 		SIRIUS_LOG_DEBUG("Writing group by result to column {}", col);
 		// output_relation.columns[col] = group_by_result->columns[col];
-=======
-	if (groupings.size() > 1) throw NotImplementedException("Multiple groupings not supported yet");
-
-	for (int col = 0; col < group_by_result->columns.size(); col++) {
-		printf("Writing group by result to column %d\n", col);
->>>>>>> 7f0bc5ba
 		bool old_unique = group_by_result->columns[col]->is_unique;
 		if (group_by_result->columns[col]->data_wrapper.type == ColumnType::VARCHAR) {
 			output_relation.columns[col] = make_shared_ptr<GPUColumn>(group_by_result->columns[col]->column_length, group_by_result->columns[col]->data_wrapper.type, group_by_result->columns[col]->data_wrapper.data,
@@ -734,25 +716,15 @@
 	for (idx_t group_idx = 0; group_idx < grouped_aggregate_data.groups.size(); group_idx++) {
 		auto &group = grouped_aggregate_data.groups[group_idx];
 		auto &bound_ref = group->Cast<BoundReferenceExpression>();
-<<<<<<< HEAD
 		SIRIUS_LOG_DEBUG("Reading groupby columns from index {} and passing it to index {} in groupby result", bound_ref.index, group_idx);
-		// input_relation.checkLateMaterialization(bound_ref.index);
-		// group_by_result->columns[group_idx] = input_relation.columns[bound_ref.index];
-=======
-		printf("Reading groupby columns from index %d and passing it to index %d in groupby result\n", bound_ref.index, group_idx);
->>>>>>> 7f0bc5ba
 		group_by_column[group_idx] = HandleMaterializeExpression(input_relation.columns[bound_ref.index], bound_ref, gpuBufferManager);
 	}
 
 	int aggr_idx = 0;
 	for (idx_t &idx : distinct_info.indices) {
 		auto &aggregate = grouped_aggregate_data.aggregates[idx]->Cast<BoundAggregateExpression>();
-<<<<<<< HEAD
 		SIRIUS_LOG_DEBUG("Processing distinct aggregate {}", aggregate.function.name);
 		// throw NotImplementedException("Distinct not supported yet");
-=======
-		printf("Processing distinct aggregate %s\n", aggregate.function.name.c_str());
->>>>>>> 7f0bc5ba
 
 		D_ASSERT(distinct_info.table_map.count(idx));
 
