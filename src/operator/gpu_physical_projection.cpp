--- conflicted
+++ resolved
@@ -22,17 +22,6 @@
     SIRIUS_LOG_DEBUG("Executing projection");
     auto start = std::chrono::high_resolution_clock::now();
 
-<<<<<<< HEAD
-    // The old executor...
-    // GPUExpressionExecutor old_gpu_expression_executor();
-    // for (int idx = 0; idx < select_list.size(); idx++) {
-    //     SIRIUS_LOG_DEBUG("Executing expression: {}", select_list[idx]->ToString());
-    //     old_gpu_expression_executor->ProjectionRecursiveExpression(input_relation,
-    //     output_relation, *select_list[idx], idx, 0);
-    // }
-
-=======
->>>>>>> 7f0bc5ba
     // The new executor...
     sirius::GpuExpressionExecutor gpu_expression_executor(select_list);
     gpu_expression_executor.Execute(input_relation, output_relation);
