#include "operator/gpu_materialize.hpp"
#include "log/logging.hpp"

namespace duckdb {

template <typename T>
shared_ptr<GPUColumn> 
ResolveTypeMaterializeExpression(shared_ptr<GPUColumn> column, BoundReferenceExpression& bound_ref, GPUBufferManager* gpuBufferManager) {
    size_t size;
    T* a;
    if (column->data_wrapper.data == nullptr) {
        return make_shared_ptr<GPUColumn>(column->column_length, column->data_wrapper.type, nullptr);
    }
    if (column->row_ids != nullptr) {
        T* temp = reinterpret_cast<T*> (column->data_wrapper.data);
        uint64_t* row_ids_input = reinterpret_cast<uint64_t*> (column->row_ids);
        materializeExpression<T>(temp, a, row_ids_input, column->row_id_count, column->column_length);
        size = column->row_id_count;
    } else {
        a = reinterpret_cast<T*> (column->data_wrapper.data);
        size = column->column_length;
    }
    shared_ptr<GPUColumn> result = make_shared_ptr<GPUColumn>(size, column->data_wrapper.type, reinterpret_cast<uint8_t*>(a));
    result->is_unique = column->is_unique;
    return result;
}

shared_ptr<GPUColumn> 
ResolveTypeMaterializeString(shared_ptr<GPUColumn> column, BoundReferenceExpression& bound_ref, GPUBufferManager* gpuBufferManager) {
    size_t size;
    uint8_t* a;
    uint64_t* result_offset; 
    uint64_t* new_num_bytes;
    if (column->data_wrapper.data == nullptr) {
        return make_shared_ptr<GPUColumn>(column->column_length, column->data_wrapper.type, nullptr, nullptr, column->data_wrapper.num_bytes, column->data_wrapper.is_string_data);
    }
    if (column->row_ids != nullptr) {
		// Late materalize the input relationship
		uint8_t* data = column->data_wrapper.data;
		uint64_t* offset = column->data_wrapper.offset;
		uint64_t* row_ids = column->row_ids;
		size = column->row_id_count;
		materializeString(data, offset, a, result_offset, row_ids, new_num_bytes, size, column->column_length, column->data_wrapper.num_bytes);
    } else {
        a = column->data_wrapper.data;
        result_offset = column->data_wrapper.offset;
        size = column->column_length;
        new_num_bytes = gpuBufferManager->customCudaHostAlloc<uint64_t>(1);
        new_num_bytes[0] = column->data_wrapper.num_bytes;
    }
<<<<<<< HEAD
    // SIRIUS_LOG_DEBUG("Materialized string column with size {}", new_num_bytes[0]);
=======
>>>>>>> 7f0bc5ba
    shared_ptr<GPUColumn> result = make_shared_ptr<GPUColumn>(size, column->data_wrapper.type, a, result_offset, new_num_bytes[0], column->data_wrapper.is_string_data);
    result->is_unique = column->is_unique;
    return result;
}

shared_ptr<GPUColumn> 
HandleMaterializeExpression(shared_ptr<GPUColumn> column, BoundReferenceExpression& bound_ref, GPUBufferManager* gpuBufferManager) {
    switch(column->data_wrapper.type) {
        case ColumnType::INT32:
            return ResolveTypeMaterializeExpression<int>(column, bound_ref, gpuBufferManager);
        case ColumnType::INT64:
            return ResolveTypeMaterializeExpression<uint64_t>(column, bound_ref, gpuBufferManager);
        case ColumnType::FLOAT32:
            return ResolveTypeMaterializeExpression<float>(column, bound_ref, gpuBufferManager);
        case ColumnType::FLOAT64:
            return ResolveTypeMaterializeExpression<double>(column, bound_ref, gpuBufferManager);
        case ColumnType::BOOLEAN:
            return ResolveTypeMaterializeExpression<uint8_t>(column, bound_ref, gpuBufferManager);
        case ColumnType::VARCHAR:
            return ResolveTypeMaterializeString(column, bound_ref, gpuBufferManager);
        default:
            throw NotImplementedException("Unsupported column type");
    }
}

void
HandleMaterializeRowIDs(GPUIntermediateRelation& input_relation, GPUIntermediateRelation& output_relation, uint64_t count, uint64_t* row_ids, GPUBufferManager* gpuBufferManager, bool maintain_unique) {
    vector<uint64_t*> new_row_ids;
    vector<uint64_t*> prev_row_ids;
    for (int i = 0; i < input_relation.columns.size(); i++) {
        SIRIUS_LOG_DEBUG("Passing column idx {} in input relation to idx {} in output relation", i, i);
        if (count == 0) {
            output_relation.columns[i] = make_shared_ptr<GPUColumn>(0, input_relation.columns[i]->data_wrapper.type, input_relation.columns[i]->data_wrapper.data,
                        input_relation.columns[i]->data_wrapper.offset, 0, input_relation.columns[i]->data_wrapper.is_string_data);
            output_relation.columns[i]->row_id_count = 0;
            if (maintain_unique) {
                output_relation.columns[i]->is_unique = input_relation.columns[i]->is_unique;
            } else {
                output_relation.columns[i]->is_unique = false;
            }
            continue;
        }
        output_relation.columns[i] = make_shared_ptr<GPUColumn>(input_relation.columns[i]->column_length, input_relation.columns[i]->data_wrapper.type, input_relation.columns[i]->data_wrapper.data,
                        input_relation.columns[i]->data_wrapper.offset, input_relation.columns[i]->data_wrapper.num_bytes, input_relation.columns[i]->data_wrapper.is_string_data);
        if (maintain_unique) {
            output_relation.columns[i]->is_unique = input_relation.columns[i]->is_unique;
        } else {
            output_relation.columns[i]->is_unique = false;
        }
        if (row_ids) {
            if (input_relation.columns[i]->row_ids == nullptr) {
                output_relation.columns[i]->row_ids = row_ids;
            } else {
                auto it = find(prev_row_ids.begin(), prev_row_ids.end(), input_relation.columns[i]->row_ids);
                if (it != prev_row_ids.end()) {
                    auto idx = it - prev_row_ids.begin();
                    output_relation.columns[i]->row_ids = new_row_ids[idx];
                } else {
                    uint64_t* temp_prev_row_ids = reinterpret_cast<uint64_t*> (input_relation.columns[i]->row_ids);
                    uint64_t* temp_new_row_ids;
                    materializeExpression<uint64_t>(temp_prev_row_ids, temp_new_row_ids, row_ids, count, input_relation.columns[i]->column_length);
                    output_relation.columns[i]->row_ids = temp_new_row_ids;
                    new_row_ids.push_back(temp_new_row_ids);
                    prev_row_ids.push_back(temp_prev_row_ids);
                }
            }
        }
        output_relation.columns[i]->row_id_count = count;
    }
}

void
HandleMaterializeRowIDsRHS(GPUIntermediateRelation& hash_table_result, GPUIntermediateRelation& output_relation, 
    vector<column_t> rhs_output_columns, size_t offset, uint64_t count, uint64_t* row_ids, GPUBufferManager* gpuBufferManager, bool maintain_unique) {
    vector<uint64_t*> new_row_ids;
    vector<uint64_t*> prev_row_ids;
    for (idx_t i = 0; i < rhs_output_columns.size(); i++) {
        const auto rhs_col = rhs_output_columns[i];
        SIRIUS_LOG_DEBUG("Passing column idx {} from hash table to idx {} in output relation", rhs_col, offset + i);
        if (count == 0) {
            output_relation.columns[offset + i] = make_shared_ptr<GPUColumn>(0, hash_table_result.columns[rhs_col]->data_wrapper.type, hash_table_result.columns[rhs_col]->data_wrapper.data,
                        hash_table_result.columns[rhs_col]->data_wrapper.offset, 0, hash_table_result.columns[rhs_col]->data_wrapper.is_string_data);
            output_relation.columns[offset + i]->row_id_count = 0;
            if (maintain_unique) {
                output_relation.columns[offset + i]->is_unique = hash_table_result.columns[rhs_col]->is_unique;
            } else {
                output_relation.columns[offset + i]->is_unique = false;
            }
            continue;
        }
        output_relation.columns[offset + i] = make_shared_ptr<GPUColumn>(hash_table_result.columns[rhs_col]->column_length, hash_table_result.columns[rhs_col]->data_wrapper.type, hash_table_result.columns[rhs_col]->data_wrapper.data,
                        hash_table_result.columns[rhs_col]->data_wrapper.offset, hash_table_result.columns[rhs_col]->data_wrapper.num_bytes, hash_table_result.columns[rhs_col]->data_wrapper.is_string_data);
        if (maintain_unique) {
            output_relation.columns[offset + i]->is_unique = hash_table_result.columns[rhs_col]->is_unique;
        } else {
            output_relation.columns[offset + i]->is_unique = false;
        }
        if (row_ids) {
            if (hash_table_result.columns[rhs_col]->row_ids == nullptr) {
                output_relation.columns[offset + i]->row_ids = row_ids;
            } else {
                auto it = find(prev_row_ids.begin(), prev_row_ids.end(), hash_table_result.columns[rhs_col]->row_ids);
                if (it != prev_row_ids.end()) {
                    auto idx = it - prev_row_ids.begin();
                    output_relation.columns[offset + i]->row_ids = new_row_ids[idx];
                } else {
                    uint64_t* temp_prev_row_ids = reinterpret_cast<uint64_t*> (hash_table_result.columns[rhs_col]->row_ids);
                    uint64_t* temp_new_row_ids;
                    materializeExpression<uint64_t>(temp_prev_row_ids, temp_new_row_ids, row_ids, count, hash_table_result.columns[rhs_col]->column_length);
                    output_relation.columns[offset + i]->row_ids = temp_new_row_ids;
                    new_row_ids.push_back(temp_new_row_ids);
                    prev_row_ids.push_back(temp_prev_row_ids);
                }
            }
        }
        output_relation.columns[offset + i]->row_id_count = count;
    }
}

void
HandleMaterializeRowIDsLHS(GPUIntermediateRelation& input_relation, GPUIntermediateRelation& output_relation, 
    vector<column_t> lhs_output_columns, uint64_t count, uint64_t* row_ids, GPUBufferManager* gpuBufferManager, bool maintain_unique) {
    vector<uint64_t*> new_row_ids;
    vector<uint64_t*> prev_row_ids;
    for (idx_t i = 0; i < lhs_output_columns.size(); i++) {
        const auto lhs_col = lhs_output_columns[i];
        SIRIUS_LOG_DEBUG("Passing column idx {} from input relation to idx {} in output relation", lhs_col, i);
        if (count == 0) {
            output_relation.columns[i] = make_shared_ptr<GPUColumn>(0, input_relation.columns[lhs_col]->data_wrapper.type, input_relation.columns[lhs_col]->data_wrapper.data,
                input_relation.columns[lhs_col]->data_wrapper.offset, 0, input_relation.columns[lhs_col]->data_wrapper.is_string_data);
            output_relation.columns[i]->row_id_count = 0;
            if (maintain_unique) {
                output_relation.columns[i]->is_unique = input_relation.columns[lhs_col]->is_unique;
            } else {
                output_relation.columns[i]->is_unique = false;
            }
            continue;
        }
        output_relation.columns[i] = make_shared_ptr<GPUColumn>(input_relation.columns[lhs_col]->column_length, input_relation.columns[lhs_col]->data_wrapper.type, input_relation.columns[lhs_col]->data_wrapper.data,
                input_relation.columns[lhs_col]->data_wrapper.offset, input_relation.columns[lhs_col]->data_wrapper.num_bytes, input_relation.columns[lhs_col]->data_wrapper.is_string_data);
        if (maintain_unique) {
            output_relation.columns[i]->is_unique = input_relation.columns[lhs_col]->is_unique;
        } else {
            output_relation.columns[i]->is_unique = false;
        }
        if (row_ids) {
            if (input_relation.columns[lhs_col]->row_ids == nullptr) {
                output_relation.columns[i]->row_ids = row_ids;
            } else {
                auto it = find(prev_row_ids.begin(), prev_row_ids.end(), input_relation.columns[lhs_col]->row_ids);
                if (it != prev_row_ids.end()) {
                    auto idx = it - prev_row_ids.begin();
                    output_relation.columns[i]->row_ids = new_row_ids[idx];
                } else {
                    uint64_t* temp_prev_row_ids = reinterpret_cast<uint64_t*> (input_relation.columns[lhs_col]->row_ids);
                    uint64_t* temp_new_row_ids;
                    materializeExpression<uint64_t>(temp_prev_row_ids, temp_new_row_ids, row_ids, count, input_relation.columns[lhs_col]->column_length);
                    output_relation.columns[i]->row_ids = temp_new_row_ids;
                    new_row_ids.push_back(temp_new_row_ids);
                    prev_row_ids.push_back(temp_prev_row_ids);
                }
            }
        }
        output_relation.columns[i]->row_id_count = count;
    }
}

} // namespace duckdb<|MERGE_RESOLUTION|>--- conflicted
+++ resolved
@@ -48,10 +48,6 @@
         new_num_bytes = gpuBufferManager->customCudaHostAlloc<uint64_t>(1);
         new_num_bytes[0] = column->data_wrapper.num_bytes;
     }
-<<<<<<< HEAD
-    // SIRIUS_LOG_DEBUG("Materialized string column with size {}", new_num_bytes[0]);
-=======
->>>>>>> 7f0bc5ba
     shared_ptr<GPUColumn> result = make_shared_ptr<GPUColumn>(size, column->data_wrapper.type, a, result_offset, new_num_bytes[0], column->data_wrapper.is_string_data);
     result->is_unique = column->is_unique;
     return result;
