--- conflicted
+++ resolved
@@ -224,24 +224,14 @@
 	for (idx_t cond_idx = 0; cond_idx < conditions.size(); cond_idx++) {
 		auto &condition = conditions[cond_idx];
         auto join_key_index = condition.left->Cast<BoundReferenceExpression>().index;
-<<<<<<< HEAD
         SIRIUS_LOG_DEBUG("Reading join key from left side from index {}", join_key_index);
-        // input_relation.checkLateMaterialization(join_key_index);
-=======
-        printf("Reading join key from left side from index %ld\n", join_key_index);
->>>>>>> 7f0bc5ba
 		left_keys[cond_idx] = HandleMaterializeExpression(input_relation.columns[join_key_index], condition.left->Cast<BoundReferenceExpression>(), gpuBufferManager);
 	}
 
 	for (idx_t cond_idx = 0; cond_idx < conditions.size(); cond_idx++) {
 		auto &condition = conditions[cond_idx];
         auto join_key_index = condition.right->Cast<BoundReferenceExpression>().index;
-<<<<<<< HEAD
         SIRIUS_LOG_DEBUG("Reading join key from right side from index {}", join_key_index);
-        // right_temp_data->checkLateMaterialization(join_key_index);
-=======
-        printf("Reading join key from right side from index %ld\n", join_key_index);
->>>>>>> 7f0bc5ba
 		right_keys[cond_idx] = HandleMaterializeExpression(right_temp_data->columns[join_key_index], condition.right->Cast<BoundReferenceExpression>(), gpuBufferManager);
 	}
 
