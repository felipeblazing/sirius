#include "operator/gpu_physical_order.hpp"
#include "operator/gpu_materialize.hpp"
#include "duckdb/planner/expression/bound_reference_expression.hpp"
#include "gpu_buffer_manager.hpp"
#include "gpu_materialize.hpp"

namespace duckdb {

<<<<<<< HEAD
void ResolveOrderByString(GPUColumn** sort_columns, int* sort_orders, int num_cols) {
  uint8_t** col_keys = new uint8_t*[num_cols];
  uint64_t** col_offsets = new uint64_t*[num_cols];
  uint64_t* col_num_bytes = new uint64_t[num_cols];

  for(int i = 0; i < num_cols; i++) {
    GPUColumn* curr_column = sort_columns[i];
    col_keys[i] = curr_column->data_wrapper.data;
    col_offsets[i] = curr_column->data_wrapper.offset;
    
    std::cout << "ResolveOrderByString: For idx " << i << " got num bytes of " << curr_column->data_wrapper.num_bytes << std::endl;
  }
  uint64_t num_rows = static_cast<uint64_t>(sort_columns[0]->column_length);

  // Sort the results
  orderByString(col_keys, col_offsets, sort_orders, col_num_bytes, num_rows, num_cols);

  // Write the results back
  for(int i = 0; i < num_cols; i++) {
    GPUColumn* curr_column = sort_columns[i];
    curr_column->data_wrapper.data = col_keys[i];
    curr_column->data_wrapper.offset = col_offsets[i];
    curr_column->data_wrapper.num_bytes = col_num_bytes[i];

    std::cout << "ResolveOrderByString: Wrote num bytes of " << col_num_bytes[i] << " for idx " << i << std::endl;
  }
}

GPUPhysicalOrder::GPUPhysicalOrder(vector<LogicalType> types, vector<BoundOrderByNode> orders, vector<idx_t> projections,
=======
  //call gpu_processing("select n_name, count(*) from nation group by n_name order by n_name");
  //call gpu_processing("select n_name, count(*) from nation group by n_name");
  //call gpu_processing("select n_nationkey, count(*) from nation group by n_nationkey order by n_nationkey");

void
HandleOrderBy(GPUColumn** &order_by_keys, GPUColumn** &projection_columns, const vector<BoundOrderByNode> &orders, uint64_t num_projections) {
	OrderByType* order_by_type = new OrderByType[orders.size()];
	for (int order_idx = 0; order_idx < orders.size(); order_idx++) {
		if (orders[order_idx].type == OrderType::ASCENDING) {
			order_by_type[order_idx] = OrderByType::ASCENDING;
		} else {
			order_by_type[order_idx] = OrderByType::DESCENDING;
		}
	}
	
	cudf_orderby(order_by_keys, projection_columns, orders.size(), num_projections, order_by_type);
}

GPUPhysicalOrder::GPUPhysicalOrder(vector<LogicalType> types, vector<BoundOrderByNode> orders, vector<idx_t> projections_p,
>>>>>>> 15993d5b
                             idx_t estimated_cardinality)
    : GPUPhysicalOperator(PhysicalOperatorType::ORDER_BY, std::move(types), estimated_cardinality),
      orders(std::move(orders)), projections(std::move(projections_p)) {

    sort_result = new GPUIntermediateRelation(projections.size());
    for (int col = 0; col < projections.size(); col++) {
      sort_result->columns[col] = nullptr;
    }
}
  
SourceResultType
GPUPhysicalOrder::GetData(GPUIntermediateRelation &output_relation) const {
  for (int col = 0; col < sort_result->columns.size(); col++) {
    printf("Writing order by result to column %d\n", col);
    output_relation.columns[col] = sort_result->columns[col];
  }

  return SourceResultType::FINISHED;
}

SinkResultType 
GPUPhysicalOrder::Sink(GPUIntermediateRelation &input_relation) const {
<<<<<<< HEAD
  GPUBufferManager* gpuBufferManager = &(GPUBufferManager::GetInstance());
  GPUColumn** sort_columns = new GPUColumn*[orders.size()];
  int* sort_orders = new int[orders.size()];
  int idx = 0;
  bool string_sort = false;
  for (auto &order : orders) {
    // key_types.push_back(order.expression->return_type);
    // key_executor.AddExpression(*order.expression);
    auto& expr = *order.expression;
    expr.Print();
    if (expr.expression_class != ExpressionClass::BOUND_REF) {
      throw NotImplementedException("Order by expression not supported");
    }

    // Record the column to sort on
    auto &bound_ref_expr = expr.Cast<BoundReferenceExpression>();
    auto input_idx = bound_ref_expr.index;
    printf("Reading order by keys from index %ld\n", input_idx);
    sort_columns[idx] = HandleMaterializeExpression(
      input_relation.columns[input_idx], bound_ref_expr, gpuBufferManager
    );
    if (sort_columns[idx]->data_wrapper.type == ColumnType::VARCHAR) {
      string_sort = true;
    }

    // Record the sort method
    auto sort_method = order.type;
    int sort_type = 0;
    if(sort_method == OrderType::DESCENDING) {
      sort_type = 1;
    }
    sort_orders[idx] = sort_type;
    printf(
      "Order By got sort column: Col Length - %d, Size - %d, Bytes - %d, Sort Order - %d\n", 
      (int) sort_columns[idx]->column_length, (int) sort_columns[idx]->data_wrapper.size,  
      (int) sort_columns[idx]->data_wrapper.num_bytes, sort_orders[idx]
    );

    idx++;
  }

  // Now actually perform the order by
  if(string_sort) {
    ResolveOrderByString(sort_columns, sort_orders, orders.size());
  } else {
    throw NotImplementedException("Non String Order By not yet supported");
  }

  // Copy the sorted columns back into the input relationship
  int sort_cols_idx = 0;
  for (auto &order : orders) {
    auto& expr = *order.expression;
    auto &bound_ref_expr = expr.Cast<BoundReferenceExpression>();
    auto input_idx = bound_ref_expr.index;
    input_relation.columns[input_idx] = sort_columns[sort_cols_idx];

    sort_cols_idx += 1;
  }

  // Project the desired column into the sort result
  sort_result->columns.resize(projections.size());
  for (auto &projection : projections) {
    sort_result->columns[projection] = input_relation.columns[projection];
=======
    // printf("types size %ld\n", types.size());
    // printf("orders size %ld\n", orders.size());
    // printf("order by index %ld\n", orders[0].expression->Cast<BoundReferenceExpression>().index);
    // printf("projections size %ld\n", projections.size());
  // throw NotImplementedException("Order by is not implemented");
  // printf("Currently order by is not doing anything since it's always after group by\n");

  GPUColumn** order_by_keys = new GPUColumn*[orders.size()];
  GPUBufferManager* gpuBufferManager = &(GPUBufferManager::GetInstance());

  GPUColumn** projection_columns = new GPUColumn*[projections.size()];
  
  for (int projection_idx = 0; projection_idx < projections.size(); projection_idx++) {
    auto input_idx = projections[projection_idx];
    // if projection is not in order by keys, then we need to materialize it
    // otherwise we will copy it
    // bool found_projection = false;
    // for (int order_idx = 0; order_idx < orders.size(); order_idx++) {
    //   if (orders[order_idx].expression->Cast<BoundReferenceExpression>().index == input_idx) { 
    //     if (input_relation.columns[input_idx]->data_wrapper.type == ColumnType::VARCHAR) {
    //       uint64_t* temp_offset = gpuBufferManager->customCudaMalloc<uint64_t>(input_relation.columns[input_idx]->column_length, 0, false);
    //       uint8_t* temp_column = gpuBufferManager->customCudaMalloc<uint8_t>(input_relation.columns[input_idx]->data_wrapper.num_bytes, 0, false);
    //       callCudaMemcpyDeviceToDevice<uint64_t>(temp_offset, input_relation.columns[input_idx]->data_wrapper.offset, input_relation.columns[input_idx]->column_length, 0);
    //       callCudaMemcpyDeviceToDevice<uint8_t>(temp_column, input_relation.columns[input_idx]->data_wrapper.data, input_relation.columns[input_idx]->data_wrapper.num_bytes, 0);
    //       projection_columns[projection_idx] = new GPUColumn(input_relation.columns[input_idx]->column_length, input_relation.columns[input_idx]->data_wrapper.type, temp_column, temp_offset, input_relation.columns[input_idx]->data_wrapper.num_bytes, true);
    //     } else {
    //       uint8_t* temp_column = gpuBufferManager->customCudaMalloc<uint8_t>(input_relation.columns[input_idx]->data_wrapper.num_bytes, 0, false);
    //       callCudaMemcpyDeviceToDevice<uint8_t>(temp_column, input_relation.columns[input_idx]->data_wrapper.data, input_relation.columns[input_idx]->data_wrapper.num_bytes, 0);
    //       projection_columns[projection_idx] = new GPUColumn(input_relation.columns[input_idx]->column_length, input_relation.columns[input_idx]->data_wrapper.type, temp_column);
    //     }
    //     found_projection = true;
    //     break;
    //   }
    // }

    // if (!found_projection) {
      auto expr = BoundReferenceExpression(LogicalType::ANY, input_idx);
      projection_columns[projection_idx] = HandleMaterializeExpression(input_relation.columns[input_idx], expr, gpuBufferManager);
      input_relation.columns[input_idx] = projection_columns[projection_idx];
    // }
  }
  
  for (int order_idx = 0; order_idx < orders.size(); order_idx++) {
    auto& expr = *orders[order_idx].expression;
    if (expr.expression_class != ExpressionClass::BOUND_REF) {
      throw NotImplementedException("Order by expression not supported");
    }
    auto input_idx = expr.Cast<BoundReferenceExpression>().index;
    order_by_keys[order_idx] = HandleMaterializeExpression(input_relation.columns[input_idx], expr.Cast<BoundReferenceExpression>(), gpuBufferManager);
  }


	if (order_by_keys[0]->column_length > INT32_MAX ) {
		throw NotImplementedException("Order by with column length greater than INT32_MAX is not supported");
	}

  for (int col = 0; col < projections.size(); col++) {
    // if types is VARCHAR, check the number of bytes
    if (projection_columns[col]->data_wrapper.type == ColumnType::VARCHAR) {
      if (projection_columns[col]->data_wrapper.num_bytes > INT32_MAX) {
        throw NotImplementedException("String column size greater than INT32_MAX is not supported");
      }
    }
  }
  HandleOrderBy(order_by_keys, projection_columns, orders, projections.size());

  for (int col = 0; col < projections.size(); col++) {
    if (sort_result->columns[col] == nullptr && projection_columns[col]->column_length > 0 && projection_columns[col]->data_wrapper.data != nullptr) {
      sort_result->columns[col] = projection_columns[col];
      sort_result->columns[col]->row_ids = nullptr;
      sort_result->columns[col]->row_id_count = 0;
    } else if (sort_result->columns[col] != nullptr && projection_columns[col]->column_length > 0 && projection_columns[col]->data_wrapper.data != nullptr) {
      throw NotImplementedException("Order by with partially NULL values is not supported");
    }
>>>>>>> 15993d5b
  }

  return SinkResultType::FINISHED;
}


} // namespace duckdb<|MERGE_RESOLUTION|>--- conflicted
+++ resolved
@@ -6,7 +6,6 @@
 
 namespace duckdb {
 
-<<<<<<< HEAD
 void ResolveOrderByString(GPUColumn** sort_columns, int* sort_orders, int num_cols) {
   uint8_t** col_keys = new uint8_t*[num_cols];
   uint64_t** col_offsets = new uint64_t*[num_cols];
@@ -34,38 +33,6 @@
     std::cout << "ResolveOrderByString: Wrote num bytes of " << col_num_bytes[i] << " for idx " << i << std::endl;
   }
 }
-
-GPUPhysicalOrder::GPUPhysicalOrder(vector<LogicalType> types, vector<BoundOrderByNode> orders, vector<idx_t> projections,
-=======
-  //call gpu_processing("select n_name, count(*) from nation group by n_name order by n_name");
-  //call gpu_processing("select n_name, count(*) from nation group by n_name");
-  //call gpu_processing("select n_nationkey, count(*) from nation group by n_nationkey order by n_nationkey");
-
-void
-HandleOrderBy(GPUColumn** &order_by_keys, GPUColumn** &projection_columns, const vector<BoundOrderByNode> &orders, uint64_t num_projections) {
-	OrderByType* order_by_type = new OrderByType[orders.size()];
-	for (int order_idx = 0; order_idx < orders.size(); order_idx++) {
-		if (orders[order_idx].type == OrderType::ASCENDING) {
-			order_by_type[order_idx] = OrderByType::ASCENDING;
-		} else {
-			order_by_type[order_idx] = OrderByType::DESCENDING;
-		}
-	}
-	
-	cudf_orderby(order_by_keys, projection_columns, orders.size(), num_projections, order_by_type);
-}
-
-GPUPhysicalOrder::GPUPhysicalOrder(vector<LogicalType> types, vector<BoundOrderByNode> orders, vector<idx_t> projections_p,
->>>>>>> 15993d5b
-                             idx_t estimated_cardinality)
-    : GPUPhysicalOperator(PhysicalOperatorType::ORDER_BY, std::move(types), estimated_cardinality),
-      orders(std::move(orders)), projections(std::move(projections_p)) {
-
-    sort_result = new GPUIntermediateRelation(projections.size());
-    for (int col = 0; col < projections.size(); col++) {
-      sort_result->columns[col] = nullptr;
-    }
-}
   
 SourceResultType
 GPUPhysicalOrder::GetData(GPUIntermediateRelation &output_relation) const {
@@ -79,111 +46,74 @@
 
 SinkResultType 
 GPUPhysicalOrder::Sink(GPUIntermediateRelation &input_relation) const {
-<<<<<<< HEAD
+
   GPUBufferManager* gpuBufferManager = &(GPUBufferManager::GetInstance());
-  GPUColumn** sort_columns = new GPUColumn*[orders.size()];
-  int* sort_orders = new int[orders.size()];
-  int idx = 0;
-  bool string_sort = false;
-  for (auto &order : orders) {
-    // key_types.push_back(order.expression->return_type);
-    // key_executor.AddExpression(*order.expression);
-    auto& expr = *order.expression;
-    expr.Print();
-    if (expr.expression_class != ExpressionClass::BOUND_REF) {
-      throw NotImplementedException("Order by expression not supported");
-    }
+  // GPUColumn** sort_columns = new GPUColumn*[orders.size()];
+  // int* sort_orders = new int[orders.size()];
+  // int idx = 0;
+  // bool string_sort = false;
+  // for (auto &order : orders) {
+  //   // key_types.push_back(order.expression->return_type);
+  //   // key_executor.AddExpression(*order.expression);
+  //   auto& expr = *order.expression;
+  //   expr.Print();
+  //   if (expr.expression_class != ExpressionClass::BOUND_REF) {
+  //     throw NotImplementedException("Order by expression not supported");
+  //   }
 
-    // Record the column to sort on
-    auto &bound_ref_expr = expr.Cast<BoundReferenceExpression>();
-    auto input_idx = bound_ref_expr.index;
-    printf("Reading order by keys from index %ld\n", input_idx);
-    sort_columns[idx] = HandleMaterializeExpression(
-      input_relation.columns[input_idx], bound_ref_expr, gpuBufferManager
-    );
-    if (sort_columns[idx]->data_wrapper.type == ColumnType::VARCHAR) {
-      string_sort = true;
-    }
+  //   // Record the column to sort on
+  //   auto &bound_ref_expr = expr.Cast<BoundReferenceExpression>();
+  //   auto input_idx = bound_ref_expr.index;
+  //   printf("Reading order by keys from index %ld\n", input_idx);
+  //   sort_columns[idx] = HandleMaterializeExpression(
+  //     input_relation.columns[input_idx], bound_ref_expr, gpuBufferManager
+  //   );
+  //   if (sort_columns[idx]->data_wrapper.type == ColumnType::VARCHAR) {
+  //     string_sort = true;
+  //   }
 
-    // Record the sort method
-    auto sort_method = order.type;
-    int sort_type = 0;
-    if(sort_method == OrderType::DESCENDING) {
-      sort_type = 1;
-    }
-    sort_orders[idx] = sort_type;
-    printf(
-      "Order By got sort column: Col Length - %d, Size - %d, Bytes - %d, Sort Order - %d\n", 
-      (int) sort_columns[idx]->column_length, (int) sort_columns[idx]->data_wrapper.size,  
-      (int) sort_columns[idx]->data_wrapper.num_bytes, sort_orders[idx]
-    );
+  //   // Record the sort method
+  //   auto sort_method = order.type;
+  //   int sort_type = 0;
+  //   if(sort_method == OrderType::DESCENDING) {
+  //     sort_type = 1;
+  //   }
+  //   sort_orders[idx] = sort_type;
+  //   printf(
+  //     "Order By got sort column: Col Length - %d, Size - %d, Bytes - %d, Sort Order - %d\n", 
+  //     (int) sort_columns[idx]->column_length, (int) sort_columns[idx]->data_wrapper.size,  
+  //     (int) sort_columns[idx]->data_wrapper.num_bytes, sort_orders[idx]
+  //   );
 
-    idx++;
-  }
+  //   idx++;
+  // }
 
-  // Now actually perform the order by
-  if(string_sort) {
-    ResolveOrderByString(sort_columns, sort_orders, orders.size());
-  } else {
-    throw NotImplementedException("Non String Order By not yet supported");
-  }
+  // // Now actually perform the order by
+  // if(string_sort) {
+  //   ResolveOrderByString(sort_columns, sort_orders, orders.size());
+  // } else {
+  //   throw NotImplementedException("Non String Order By not yet supported");
+  // }
 
-  // Copy the sorted columns back into the input relationship
-  int sort_cols_idx = 0;
-  for (auto &order : orders) {
-    auto& expr = *order.expression;
-    auto &bound_ref_expr = expr.Cast<BoundReferenceExpression>();
-    auto input_idx = bound_ref_expr.index;
-    input_relation.columns[input_idx] = sort_columns[sort_cols_idx];
+  // // Copy the sorted columns back into the input relationship
+  // int sort_cols_idx = 0;
+  // for (auto &order : orders) {
+  //   auto& expr = *order.expression;
+  //   auto &bound_ref_expr = expr.Cast<BoundReferenceExpression>();
+  //   auto input_idx = bound_ref_expr.index;
+  //   input_relation.columns[input_idx] = sort_columns[sort_cols_idx];
 
-    sort_cols_idx += 1;
-  }
-
-  // Project the desired column into the sort result
-  sort_result->columns.resize(projections.size());
-  for (auto &projection : projections) {
-    sort_result->columns[projection] = input_relation.columns[projection];
-=======
-    // printf("types size %ld\n", types.size());
-    // printf("orders size %ld\n", orders.size());
-    // printf("order by index %ld\n", orders[0].expression->Cast<BoundReferenceExpression>().index);
-    // printf("projections size %ld\n", projections.size());
-  // throw NotImplementedException("Order by is not implemented");
-  // printf("Currently order by is not doing anything since it's always after group by\n");
+  //   sort_cols_idx += 1;
+  // }
 
   GPUColumn** order_by_keys = new GPUColumn*[orders.size()];
-  GPUBufferManager* gpuBufferManager = &(GPUBufferManager::GetInstance());
-
   GPUColumn** projection_columns = new GPUColumn*[projections.size()];
   
   for (int projection_idx = 0; projection_idx < projections.size(); projection_idx++) {
-    auto input_idx = projections[projection_idx];
-    // if projection is not in order by keys, then we need to materialize it
-    // otherwise we will copy it
-    // bool found_projection = false;
-    // for (int order_idx = 0; order_idx < orders.size(); order_idx++) {
-    //   if (orders[order_idx].expression->Cast<BoundReferenceExpression>().index == input_idx) { 
-    //     if (input_relation.columns[input_idx]->data_wrapper.type == ColumnType::VARCHAR) {
-    //       uint64_t* temp_offset = gpuBufferManager->customCudaMalloc<uint64_t>(input_relation.columns[input_idx]->column_length, 0, false);
-    //       uint8_t* temp_column = gpuBufferManager->customCudaMalloc<uint8_t>(input_relation.columns[input_idx]->data_wrapper.num_bytes, 0, false);
-    //       callCudaMemcpyDeviceToDevice<uint64_t>(temp_offset, input_relation.columns[input_idx]->data_wrapper.offset, input_relation.columns[input_idx]->column_length, 0);
-    //       callCudaMemcpyDeviceToDevice<uint8_t>(temp_column, input_relation.columns[input_idx]->data_wrapper.data, input_relation.columns[input_idx]->data_wrapper.num_bytes, 0);
-    //       projection_columns[projection_idx] = new GPUColumn(input_relation.columns[input_idx]->column_length, input_relation.columns[input_idx]->data_wrapper.type, temp_column, temp_offset, input_relation.columns[input_idx]->data_wrapper.num_bytes, true);
-    //     } else {
-    //       uint8_t* temp_column = gpuBufferManager->customCudaMalloc<uint8_t>(input_relation.columns[input_idx]->data_wrapper.num_bytes, 0, false);
-    //       callCudaMemcpyDeviceToDevice<uint8_t>(temp_column, input_relation.columns[input_idx]->data_wrapper.data, input_relation.columns[input_idx]->data_wrapper.num_bytes, 0);
-    //       projection_columns[projection_idx] = new GPUColumn(input_relation.columns[input_idx]->column_length, input_relation.columns[input_idx]->data_wrapper.type, temp_column);
-    //     }
-    //     found_projection = true;
-    //     break;
-    //   }
-    // }
-
-    // if (!found_projection) {
+      auto input_idx = projections[projection_idx];
       auto expr = BoundReferenceExpression(LogicalType::ANY, input_idx);
       projection_columns[projection_idx] = HandleMaterializeExpression(input_relation.columns[input_idx], expr, gpuBufferManager);
       input_relation.columns[input_idx] = projection_columns[projection_idx];
-    // }
   }
   
   for (int order_idx = 0; order_idx < orders.size(); order_idx++) {
@@ -218,7 +148,6 @@
     } else if (sort_result->columns[col] != nullptr && projection_columns[col]->column_length > 0 && projection_columns[col]->data_wrapper.data != nullptr) {
       throw NotImplementedException("Order by with partially NULL values is not supported");
     }
->>>>>>> 15993d5b
   }
 
   return SinkResultType::FINISHED;
