--- conflicted
+++ resolved
@@ -68,7 +68,6 @@
   }
   else
   {
-<<<<<<< HEAD
     // All columns that are not null should have the same count
     for (const auto& col : input_columns)
     {
@@ -153,16 +152,6 @@
     default:
       throw InternalException("HasNullLeaf called on an expression [" + expr.ToString() +
                               "] with unsupported expression class!");
-=======
-    // All columns should have the same count
-    // TODO: This is assuming that all columns have the same size, which is not always true if the
-    // pipeline source is the hash table from RIGHT join
-    const auto col = input_columns[0];
-    // The input column may be null, in which case the expression evaluation should be a no-op
-    input_count = col == nullptr            ? 0
-                  : col->row_ids == nullptr ? static_cast<cudf::size_type>(col->column_length)
-                                            : static_cast<cudf::size_type>(col->row_id_count);
->>>>>>> 612ff3ab
   }
   return false;
 }
@@ -174,10 +163,7 @@
   D_ASSERT(expressions.size() == output_relation.columns.size());
   D_ASSERT(!expressions.empty());
 
-<<<<<<< HEAD
-=======
   execution_stream = stream;
->>>>>>> 612ff3ab
   SetInputColumns(input_relation);
 
   // Loop over expressions to execute
