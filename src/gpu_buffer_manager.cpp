--- conflicted
+++ resolved
@@ -77,14 +77,8 @@
     cpuProcessingPointer = 0;
 
     cuda_mr = new rmm::mr::cuda_memory_resource();
-<<<<<<< HEAD
-    // mr = new rmm::mr::pool_memory_resource(cuda_mr, rmm::percent_of_free_device_memory(50));
     SIRIUS_LOG_INFO("Allocating cache size {} in GPU 0", cache_size_per_gpu);
     SIRIUS_LOG_INFO("Allocating processing size {} in GPU 0", processing_size_per_gpu);
-=======
-    printf("Allocating cache size %zu in GPU 0\n", cache_size_per_gpu);
-    printf("Allocating processing size %zu in GPU 0\n", processing_size_per_gpu);
->>>>>>> 7f0bc5ba
     mr = new rmm::mr::pool_memory_resource(cuda_mr, processing_size_per_gpu, processing_size_per_cpu);
     cudf::set_current_device_resource(mr);
     allocation_table.resize(NUM_GPUS);
@@ -359,10 +353,6 @@
 
     // Now do the same for the chars
     result.num_bytes = (size_t) (curr_offset + prev_data.num_bytes);
-<<<<<<< HEAD
-    // SIRIUS_LOG_DEBUG("Num bytes {}", result.num_bytes);
-=======
->>>>>>> 7f0bc5ba
     uint64_t copy_offset = 0;
 
     //assuming its contiguous with prev_data
@@ -492,13 +482,6 @@
     result.offset = customCudaMalloc<uint64_t>((cpu_data.size + 1), 0, true);
     SIRIUS_LOG_DEBUG("Copying offset with {} strings", result.size);
     callCudaMemcpyHostToDevice<uint64_t>(result.offset, cpu_data.offset, (cpu_data.size + 1), 0);
-<<<<<<< HEAD
-    //     std::string output_str(cpu_data.data + cpu_data.offset[i], cpu_data.data + cpu_data.offset[i + 1]);
-    //     Value output_value(output_str);
-    //     SIRIUS_LOG_DEBUG("Recording value {} for idx {}", output_value.ToString(), i);
-    // }
-=======
->>>>>>> 7f0bc5ba
 
     // Do the same for the characeters
     result.num_bytes = cpu_data.num_bytes;
@@ -571,12 +554,6 @@
     transform(up_table_name.begin(), up_table_name.end(), up_table_name.begin(), ::toupper);
     transform(up_column_name.begin(), up_column_name.end(), up_column_name.begin(), ::toupper);
     auto column_it = find(tables[up_table_name]->column_names.begin(), tables[up_table_name]->column_names.end(), up_column_name);
-<<<<<<< HEAD
-    // for (int i = 0; i < tables[table_name]->column_names.size(); i++) {
-    //     SIRIUS_LOG_DEBUG("Column name: {}", tables[table_name]->column_names[i]);
-    // }
-=======
->>>>>>> 7f0bc5ba
     if (column_it == tables[up_table_name]->column_names.end()) {
         throw InvalidInputException("Column not found");
     }
