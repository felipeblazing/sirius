--- conflicted
+++ resolved
@@ -67,10 +67,6 @@
                         local_found = 0;
                     } else if (condition_mode[n] == 1 && ht[slot * n_ht_column + n] == item) {
                         local_found = 0;
-<<<<<<< HEAD
-                        // break;
-=======
->>>>>>> 7f0bc5ba
                     }
                 }
                 if (local_found) {
