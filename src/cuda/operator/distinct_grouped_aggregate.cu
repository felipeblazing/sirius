--- conflicted
+++ resolved
@@ -269,10 +269,6 @@
 
             CHECK_ERROR();
 
-<<<<<<< HEAD
-            SIRIUS_LOG_DEBUG("Count: {}", h_count[0]);
-=======
->>>>>>> 7f0bc5ba
             gpuBufferManager->customCudaFree(reinterpret_cast<uint8_t*>(distinct_boundary), 0);
             output_agg[agg] = reinterpret_cast<uint8_t*> (d_aggregates_out);
         }
