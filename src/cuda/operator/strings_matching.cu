--- conflicted
+++ resolved
@@ -159,10 +159,6 @@
   cudaDeviceSynchronize();
   auto preprocessing_end = std::chrono::high_resolution_clock::now();
   int preprocessing_time_us = std::chrono::duration_cast<std::chrono::microseconds>(preprocessing_end - preprocessing_start).count();
-<<<<<<< HEAD
-  // SIRIUS_LOG_DEBUG("String matching preprocessing took {} ms", preprocessing_time_us/1000.0);
-=======
->>>>>>> 7f0bc5ba
 
   auto str_match_start = std::chrono::high_resolution_clock::now();
   uint64_t block_sub_chunk_size = (CHUNK_SIZE + THREADS_PER_BLOCK_STRINGS - 1)/THREADS_PER_BLOCK_STRINGS;
@@ -171,10 +167,6 @@
   cudaDeviceSynchronize();
   auto str_match_end = std::chrono::high_resolution_clock::now();
   int str_match_time_us = std::chrono::duration_cast<std::chrono::microseconds>(str_match_end - str_match_start).count();
-<<<<<<< HEAD
-  // SIRIUS_LOG_DEBUG("Actual String matching took {} ms", str_match_time_us/1000.0);
-=======
->>>>>>> 7f0bc5ba
   CHECK_ERROR();
 
   cudaMemset(count, 0, sizeof(uint64_t));
@@ -198,12 +190,7 @@
   gpuBufferManager->customCudaFree(reinterpret_cast<uint8_t*>(d_answers), 0);
   gpuBufferManager->customCudaFree(reinterpret_cast<uint8_t*>(count), 0);
   count = h_count;
-<<<<<<< HEAD
   SIRIUS_LOG_DEBUG("Count = {}", h_count[0]);
-  // SIRIUS_LOG_DEBUG("Finished single term string matching");
-=======
-  printf("Count = %ld\n", h_count[0]);
->>>>>>> 7f0bc5ba
 }
 
 __global__ void multi_term_kmp_kernel(char* char_data, uint64_t* indices, int* kmp_automato, uint64_t* worker_start_term, 
@@ -345,12 +332,7 @@
   for(int i = 0; i < num_terms; i++) {
     // Determine the current terms variables
     int curr_term_length = all_terms[i].size();
-<<<<<<< HEAD
-    int* curr_term_automato = d_all_automatos[i]; 
-    // SIRIUS_LOG_DEBUG("MULTI TERM ITERATION {} GOT MATCH TERM OF LEN {}", i, curr_term_length);
-=======
     int* curr_term_automato = d_all_automatos[i];
->>>>>>> 7f0bc5ba
 
     // Perform pre processing
     cudaMemset(d_found_answer, 0, num_strings * sizeof(bool));
@@ -365,17 +347,9 @@
 
     // If there are future terms, the make the current answer the prev term answers
     if(i < (num_terms - 1)) {
-<<<<<<< HEAD
-      // SIRIUS_LOG_DEBUG("PRE SWAP PTRS: Answer - {}, Prev - {}", (void*) d_answer_idxs, (void*) d_prev_term_answers);
       uint64_t* temp_ptr = d_answer_idxs;
       d_answer_idxs = d_prev_term_answers;
       d_prev_term_answers = temp_ptr;
-      // SIRIUS_LOG_DEBUG("POST SWAP PTRS: Answer - {}, Prev - {}", (void*) d_answer_idxs, (void*) d_prev_term_answers);
-=======
-      uint64_t* temp_ptr = d_answer_idxs;
-      d_answer_idxs = d_prev_term_answers;
-      d_prev_term_answers = temp_ptr;
->>>>>>> 7f0bc5ba
     }
   }
 
