#include "cuda_helper.cuh"
#include "gpu_physical_strings_matching.hpp"
#include "gpu_buffer_manager.hpp"
#include "log/logging.hpp"

#include <thrust/device_vector.h>
#include <thrust/copy.h>
#include <thrust/iterator/counting_iterator.h>

#define THREADS_PER_BLOCK_STRINGS 512
#define WARP_SIZE 32
#define CHARS_IN_BYTE 256
#define CHAR_INCREMENT 128
#define INITIAL_MEMORY_FACTOR 2.0
#define CHUNK_SIZE 8192
#define TILE_ITEMS_PER_TILE 10

namespace duckdb {

//--------------------------------------------------//
// String Matching
//--------------------------------------------------//
template<typename IdxT>
__global__ void determine_start_kernel(const IdxT* indices, IdxT num_strings, IdxT* worker_start_term, IdxT num_workers, IdxT chunk_size, IdxT last_char) {  
  IdxT tid = threadIdx.x + blockIdx.x * blockDim.x;
  if(tid >= num_workers) return; 

  IdxT curr_chunk_start = min(tid * chunk_size, last_char);
  IdxT search_start_term = 0; IdxT search_end_term = num_strings;
  IdxT curr_worker_start = 0; // TODO: CHECK IT'S OKAY TO INITIALIZE IT TO 0
  // int curr_worker_start = -1;
  IdxT curr_search_term;
  while(search_start_term <= search_end_term) {
    curr_search_term = (search_start_term + search_end_term)/2;

    // Determine if this workers chunk is in this terms range
    if(curr_chunk_start >= indices[curr_search_term] && curr_chunk_start < indices[curr_search_term + 1]) {
        curr_worker_start = curr_search_term;
        break;
    } else if(curr_chunk_start < indices[curr_search_term]) {
        // The chunk starts before this term so search lower range
        search_end_term = curr_search_term - 1;
    } else {
        // The chunk starts after this term so search an upper range
        search_start_term = curr_search_term + 1;
    }
  }

  worker_start_term[tid] = curr_worker_start;
}

// Instantiations
template __global__ void determine_start_kernel<uint64_t>(const uint64_t* indices,
                                                          uint64_t num_strings,
                                                          uint64_t* worker_start_term,
                                                          uint64_t num_workers,
                                                          uint64_t chunk_size,
                                                          uint64_t last_char);
template __global__ void determine_start_kernel<cudf::size_type>(const cudf::size_type* indices,
                                                                 cudf::size_type num_strings,
                                                                 cudf::size_type* worker_start_term,
                                                                 cudf::size_type num_workers,
                                                                 cudf::size_type chunk_size,
                                                                 cudf::size_type last_char);

template<typename IdxT>
__global__ void single_term_kmp_kernel(const char* char_data, const IdxT* indices, const int* kmp_automato, const IdxT* worker_start_term, bool* results, 
IdxT pattern_size, IdxT num_workers, IdxT chunk_size, IdxT sub_chunk_size, IdxT last_char, IdxT num_strings) {
    
    // See if have any work to do
<<<<<<< HEAD
    uint64_t chunk_id = blockIdx.x;
=======
    auto chunk_id = blockIdx.x;
    auto worker_id = threadIdx.x + blockIdx.x * blockDim.x;
>>>>>>> ae6afcb5
    if (chunk_id >= num_workers) return;

    const auto curr_chunk_start = min(chunk_id * chunk_size, last_char);
    const auto curr_chunk_end = min(curr_chunk_start + chunk_size + pattern_size, last_char);
    const auto curr_sub_chunk_start = min(curr_chunk_start + threadIdx.x * sub_chunk_size, curr_chunk_end);
    const auto curr_sub_chunk_end = min(curr_sub_chunk_start + sub_chunk_size + pattern_size, curr_chunk_end);

    // Determine the subchunk that the current string is going to be working on
    auto curr_term = worker_start_term[chunk_id];
    while (curr_term < num_strings && (curr_sub_chunk_start < indices[curr_term] || curr_sub_chunk_start >= indices[curr_term + 1])) {
      curr_term++;
    }
    auto curr_term_end = indices[curr_term + 1];

    // Perform the actual string matching
    int j = 0; int curr_idx = 0; 
    #pragma unroll
    for(int i = curr_sub_chunk_start; i <= curr_sub_chunk_end; i++) {
        // See if we need to switch to a new term
        if(i >= curr_term_end) {
          curr_term = curr_term + 1;
          curr_term_end = indices[curr_term + 1];
          j = 0; // Reset because we are at the start of the string
        }

        curr_idx = (int) char_data[i] + CHAR_INCREMENT;
        j = kmp_automato[j * CHARS_IN_BYTE + curr_idx];

        // Record that we have a hit
        if(j >= pattern_size) {
          results[curr_term] = true;
          j = 0;
        }
    }
}

// Instantiations
template __global__ void single_term_kmp_kernel<uint64_t>(const char* char_data,
                                                          const uint64_t* indices,
                                                          const int* kmp_automato,
                                                          const uint64_t* worker_start_term,
                                                          bool* results,
                                                          uint64_t pattern_size,
                                                          uint64_t num_workers,
                                                          uint64_t chunk_size,
                                                          uint64_t sub_chunk_size,
                                                          uint64_t last_char,
                                                          uint64_t num_strings);
template __global__ void single_term_kmp_kernel<cudf::size_type>(const char* char_data,
                                                                 const cudf::size_type* indices,
                                                                 const int* kmp_automato,
                                                                 const cudf::size_type* worker_start_term,
                                                                 bool* results,
                                                                 cudf::size_type pattern_size,
                                                                 cudf::size_type num_workers,
                                                                 cudf::size_type chunk_size,
                                                                 cudf::size_type sub_chunk_size,
                                                                 cudf::size_type last_char,
                                                                 cudf::size_type num_strings);

__global__ void write_matching_rows(bool* results, uint64_t num_strings, uint64_t* matching_rows, uint64_t* count) {
  uint64_t tile_size = gridDim.x * blockDim.x;
  uint64_t start_idx = threadIdx.x + blockIdx.x * blockDim.x;
  for(uint64_t i = start_idx; i < num_strings; i += tile_size) {
    if(results[i]) {
      uint64_t write_offset = atomicAdd(reinterpret_cast<unsigned long long int*>(count), 1);
      matching_rows[write_offset] = i;
    }
  }
}

void StringMatching(char* char_data, uint64_t* str_indices, std::string match_string, uint64_t* &row_id, uint64_t* &count, uint64_t num_chars, uint64_t num_strings, int not_equal) {
  CHECK_ERROR();
  GPUBufferManager* gpuBufferManager = &(GPUBufferManager::GetInstance());
  if (num_strings == 0) {
    SIRIUS_LOG_DEBUG("Input size is 0");
    uint64_t* h_count = gpuBufferManager->customCudaHostAlloc<uint64_t>(1);
    h_count[0] = 0;
    count = h_count;
    return;
  }

    SETUP_TIMING();
    START_TIMER();
  SIRIUS_LOG_DEBUG("Launching single term string matching kernel");
  // Get the data from the metadata
  uint64_t workers_needed = (num_chars + CHUNK_SIZE - 1)/CHUNK_SIZE;

  // Compute the automato for this string
  const int match_length = match_string.size();
  const char* match_char = match_string.c_str();
  int kmp_automato_size = match_length * CHARS_IN_BYTE;
  int* kmp_automato = gpuBufferManager->customCudaHostAlloc<int>(kmp_automato_size);
  std::memset(kmp_automato, 0, kmp_automato_size * sizeof(int));
  int first_idx = (int) match_char[0] + CHAR_INCREMENT;
  kmp_automato[first_idx] = 1;
  for(int X = 0, j = 1; j < match_length; j++) {
    int curr_idx = (int) match_char[j] + CHAR_INCREMENT;

    // Copy over the chars from the previous automato
    for(int c = 0; c < CHARS_IN_BYTE; c++) {
        kmp_automato[j * CHARS_IN_BYTE + c] = kmp_automato[X * CHARS_IN_BYTE + c];
    }
    kmp_automato[j * CHARS_IN_BYTE + curr_idx] = j + 1;
    X = kmp_automato[X * CHARS_IN_BYTE + curr_idx];
  }

  // Allocate the buffers we need
  count = gpuBufferManager->customCudaMalloc<uint64_t>(1, 0, 0);
  char* d_match_str = gpuBufferManager->customCudaMalloc<char>(match_string.length(), 0, 0);
  int* d_kmp_automato = gpuBufferManager->customCudaMalloc<int>(kmp_automato_size, 0, 0);
  uint64_t* d_worker_start_term = gpuBufferManager->customCudaMalloc<uint64_t>(workers_needed, 0, 0);
  bool* d_answers = reinterpret_cast<bool*> (gpuBufferManager->customCudaMalloc<uint8_t>(num_strings, 0, 0));
  cudaMemset(d_answers, 0, num_strings * sizeof(bool));
  // TODO: Do it twice for more accurate allocation

  // Copy over the data to the buffers
  cudaMemcpy(d_kmp_automato, kmp_automato, kmp_automato_size * sizeof(int), cudaMemcpyHostToDevice);

  // Also set the initial values
  // cudaMemset(d_matching_rows, 0, num_strings * sizeof(uint64_t));
  CHECK_ERROR();
  
  // Set the start terms
  uint64_t last_char = num_chars - 1;
  uint64_t preprocess_blocks_needed = (workers_needed + THREADS_PER_BLOCK_STRINGS - 1)/THREADS_PER_BLOCK_STRINGS;
  SIRIUS_LOG_DEBUG("Sirius running preprocessing for {} workers with {} strings and {} chars", workers_needed, num_strings, num_chars);

  auto preprocessing_start = std::chrono::high_resolution_clock::now();
  determine_start_kernel<uint64_t><<<preprocess_blocks_needed, THREADS_PER_BLOCK_STRINGS>>>(str_indices, num_strings, d_worker_start_term, 
            workers_needed, CHUNK_SIZE, last_char);
  cudaDeviceSynchronize();
  auto preprocessing_end = std::chrono::high_resolution_clock::now();
  int preprocessing_time_us = std::chrono::duration_cast<std::chrono::microseconds>(preprocessing_end - preprocessing_start).count();

  auto str_match_start = std::chrono::high_resolution_clock::now();
  uint64_t block_sub_chunk_size = (CHUNK_SIZE + THREADS_PER_BLOCK_STRINGS - 1)/THREADS_PER_BLOCK_STRINGS;
  single_term_kmp_kernel<uint64_t><<<workers_needed, THREADS_PER_BLOCK_STRINGS>>>(char_data, str_indices, d_kmp_automato, d_worker_start_term, 
    d_answers, match_length, workers_needed, CHUNK_SIZE, block_sub_chunk_size, last_char, num_strings);
  cudaDeviceSynchronize();
  auto str_match_end = std::chrono::high_resolution_clock::now();
  int str_match_time_us = std::chrono::duration_cast<std::chrono::microseconds>(str_match_end - str_match_start).count();
  CHECK_ERROR();

  cudaMemset(count, 0, sizeof(uint64_t));
  compact_valid_rows<BLOCK_THREADS, ITEMS_PER_THREAD><<<((num_strings + BLOCK_THREADS * ITEMS_PER_THREAD - 1)/(BLOCK_THREADS * ITEMS_PER_THREAD)), BLOCK_THREADS>>>(d_answers, row_id, (unsigned long long*) count, num_strings, 1, not_equal);

  // Record the number of valid strings
  uint64_t* h_count = gpuBufferManager->customCudaHostAlloc<uint64_t>(1);
  cudaMemcpy(h_count, count, sizeof(uint64_t), cudaMemcpyDeviceToHost);
  CHECK_ERROR();
  row_id = gpuBufferManager->customCudaMalloc<uint64_t>(h_count[0], 0, 0);

  cudaMemset(count, 0, sizeof(uint64_t));
  compact_valid_rows<BLOCK_THREADS, ITEMS_PER_THREAD><<<((num_strings + BLOCK_THREADS * ITEMS_PER_THREAD - 1)/(BLOCK_THREADS * ITEMS_PER_THREAD)), BLOCK_THREADS>>>(d_answers, row_id, (unsigned long long*) count, num_strings, 0, not_equal);

  // Check there are no errors
  CHECK_ERROR();

  gpuBufferManager->customCudaFree(reinterpret_cast<uint8_t*>(d_match_str), 0);
  gpuBufferManager->customCudaFree(reinterpret_cast<uint8_t*>(d_kmp_automato), 0);
  gpuBufferManager->customCudaFree(reinterpret_cast<uint8_t*>(d_worker_start_term), 0);
  gpuBufferManager->customCudaFree(reinterpret_cast<uint8_t*>(d_answers), 0);
  gpuBufferManager->customCudaFree(reinterpret_cast<uint8_t*>(count), 0);
  count = h_count;
  SIRIUS_LOG_DEBUG("String Matching Result Count = {}", h_count[0]);

  STOP_TIMER();
}

//--------------------------------------------------//
// Multi-Term String Matching
//--------------------------------------------------//
template<typename IdxT>
__global__ void multi_term_kmp_kernel(const char* char_data, const IdxT* indices, const int* kmp_automato, IdxT* worker_start_term, 
  IdxT* curr_term_answer, IdxT* prev_term_answer, bool* found_term, int pattern_size, IdxT num_workers, IdxT chunk_size, IdxT sub_chunk_size, 
  IdxT last_char, IdxT num_strings) {
    
    // See if have any work to do
<<<<<<< HEAD
    uint64_t chunk_id = blockIdx.x;
=======
    const auto chunk_id = blockIdx.x;
    const auto worker_id = threadIdx.x + blockIdx.x * blockDim.x;
>>>>>>> ae6afcb5
    if (chunk_id >= num_workers) return;

    const auto curr_chunk_start = min(chunk_id * chunk_size, last_char);
    const auto curr_chunk_end = min(curr_chunk_start + chunk_size + pattern_size, last_char);
    const auto curr_sub_chunk_start = min(curr_chunk_start + threadIdx.x * sub_chunk_size, curr_chunk_end);
    const auto curr_sub_chunk_end = min(curr_sub_chunk_start + sub_chunk_size + pattern_size, curr_chunk_end);

    // Determine the subchunk that the current string is going to be working on
    auto curr_term = worker_start_term[chunk_id];
    while (curr_term < num_strings && (curr_sub_chunk_start < indices[curr_term] || curr_sub_chunk_start >= indices[curr_term + 1])) {
      curr_term++;
    }
    auto curr_term_end = indices[curr_term + 1];

    // Perform the actual string matching
    int j = 0; int curr_idx = 0; 
    #pragma unroll
    for(int i = curr_sub_chunk_start; i <= curr_sub_chunk_end; i++) {
      // See if we need to switch to a new term
      if(i >= curr_term_end) {
          curr_term = curr_term + 1;
          curr_term_end = indices[curr_term + 1];
          j = 0; // Reset because we are at the start of the string
      }

      curr_idx = (int) char_data[i] + CHAR_INCREMENT;
      j = kmp_automato[j * CHARS_IN_BYTE + curr_idx];

      // Record that we have a hit
      if(j >= pattern_size) {
        // Only write the result if we current match index is > than the lowest match index for the previous term
        if(i >= prev_term_answer[curr_term]) {
          found_term[curr_term] = true;
          cuda::atomic_ref<IdxT, cuda::thread_scope_device> curr_term_answer_ref(curr_term_answer[curr_term]);
          curr_term_answer_ref.fetch_min(i + pattern_size, cuda::std::memory_order_relaxed);
        }

        j = 0;
      }
    }
}

// Instantiations
template __global__ void multi_term_kmp_kernel<uint64_t>(const char* char_data,
                                                         const uint64_t* indices,
                                                         const int* kmp_automato,
                                                         uint64_t* worker_start_term,
                                                         uint64_t* curr_term_answer,
                                                         uint64_t* prev_term_answer,
                                                         bool* found_term,
                                                         int pattern_size,
                                                         uint64_t num_workers,
                                                         uint64_t chunk_size,
                                                         uint64_t sub_chunk_size,
                                                         uint64_t last_char,
                                                         uint64_t num_strings);
template __global__ void multi_term_kmp_kernel<cudf::size_type>(const char* char_data,
                                                                const cudf::size_type* indices,
                                                                const int* kmp_automato,
                                                                cudf::size_type* worker_start_term,
                                                                cudf::size_type* curr_term_answer,
                                                                cudf::size_type* prev_term_answer,
                                                                bool* found_term,
                                                                int pattern_size,
                                                                cudf::size_type num_workers,
                                                                cudf::size_type chunk_size,
                                                                cudf::size_type sub_chunk_size,
                                                                cudf::size_type last_char,
                                                                cudf::size_type num_strings);

template<typename IdxT>
__global__ void initialize_term_answers(IdxT* curr_term_answer, IdxT num_chars, IdxT num_strings) {
    const auto tid = threadIdx.x + blockIdx.x * blockDim.x;
    if(tid < num_strings) {
      curr_term_answer[tid] = num_chars;
    } 
}

// Instantiations
template __global__ void initialize_term_answers<uint64_t>(uint64_t* curr_term_answer,
                                                           uint64_t num_chars,
                                                           uint64_t num_strings);
template __global__ void initialize_term_answers<cudf::size_type>(cudf::size_type* curr_term_answer,
                                                                  cudf::size_type num_chars,
                                                                  cudf::size_type num_strings);

void MultiStringMatching(char* char_data, uint64_t* str_indices, std::vector<std::string> all_terms,
       uint64_t* &row_id, uint64_t* &count, uint64_t num_chars, uint64_t num_strings, int not_equal) {
  CHECK_ERROR();
  GPUBufferManager* gpuBufferManager = &(GPUBufferManager::GetInstance());
  if (num_strings == 0) {
    SIRIUS_LOG_DEBUG("Input size is 0");
    uint64_t* h_count = gpuBufferManager->customCudaHostAlloc<uint64_t>(1);
    h_count[0] = 0;
    count = h_count;
    return;
  }
  
    SETUP_TIMING();
    START_TIMER();
  SIRIUS_LOG_DEBUG("Launching multi term string matching kernel");
  // Get the data from the metadata
  uint64_t workers_needed = (num_chars + CHUNK_SIZE - 1)/CHUNK_SIZE;

  // Create the automato for each term
  int num_terms = all_terms.size();
  int** all_terms_automato = gpuBufferManager->customCudaHostAlloc<int*>(num_terms);
  for(int i = 0; i < num_terms; i++) {
    std::string curr_term = all_terms[i];
    const int match_length = curr_term.size();
    const char* match_char = curr_term.c_str();
    int kmp_automato_size = match_length * CHARS_IN_BYTE;
    int* kmp_automato = gpuBufferManager->customCudaHostAlloc<int>(kmp_automato_size);
    std::memset(kmp_automato, 0, kmp_automato_size * sizeof(int));

    // Create the automato for this term
    int first_idx = (int) match_char[0] + CHAR_INCREMENT;
    kmp_automato[first_idx] = 1;
    for(int X = 0, j = 1; j < match_length; j++) {
      int curr_idx = (int) match_char[j] + CHAR_INCREMENT;
      for(int c = 0; c < CHARS_IN_BYTE; c++) {
        kmp_automato[j * CHARS_IN_BYTE + c] = kmp_automato[X * CHARS_IN_BYTE + c];
      }
      kmp_automato[j * CHARS_IN_BYTE + curr_idx] = j + 1;
      X = kmp_automato[X * CHARS_IN_BYTE + curr_idx];
    }

    // Save the automato for this term
    all_terms_automato[i] = kmp_automato;
  }

  // Allocate the buffers on the GPU 
  count = gpuBufferManager->customCudaMalloc<uint64_t>(1, 0, 0);
  uint64_t* d_worker_start_term = gpuBufferManager->customCudaMalloc<uint64_t>(workers_needed, 0, 0);
  uint64_t* d_prev_term_answers = gpuBufferManager->customCudaMalloc<uint64_t>(num_strings, 0, 0);
  uint64_t* d_answer_idxs = gpuBufferManager->customCudaMalloc<uint64_t>(num_strings, 0, 0);
  cudaMemset(d_answer_idxs, 0, num_strings * sizeof(uint64_t));
  bool* d_found_answer = reinterpret_cast<bool*> (gpuBufferManager->customCudaMalloc<uint8_t>(num_strings, 0, 0));
  cudaMemset(d_found_answer, 0, num_strings * sizeof(bool));
  // uint64_t* d_matching_rows = gpuBufferManager->customCudaMalloc<uint64_t>(num_strings, 0, 0);

  // Create buffer for each automato
  int** d_all_automatos = gpuBufferManager->customCudaHostAlloc<int*>(num_terms);
  for(int i = 0; i < num_terms; i++) {
    int kmp_automato_size = all_terms[i].size() * CHARS_IN_BYTE;
    d_all_automatos[i] = gpuBufferManager->customCudaMalloc<int>(kmp_automato_size * sizeof(int), 0, 0);
  }

  // Copy over the necessary data 
  cudaMemcpy(d_prev_term_answers, str_indices, num_strings * sizeof(uint64_t), cudaMemcpyDeviceToDevice);
  for(int i = 0; i < num_terms; i++) {
    int kmp_automato_size = all_terms[i].size() * CHARS_IN_BYTE;
    cudaMemcpy(d_all_automatos[i], all_terms_automato[i], kmp_automato_size * sizeof(int), cudaMemcpyHostToDevice);
  }

  // Initialize the other buffers
  // cudaMemset(d_matching_rows, 0, num_strings * sizeof(uint64_t));
  CHECK_ERROR();

  // Determine the start offset for each kernel
  uint64_t last_char = num_chars - 1;
  uint64_t kernel_block_needed = (workers_needed + THREADS_PER_BLOCK_STRINGS - 1)/THREADS_PER_BLOCK_STRINGS;
  uint64_t block_sub_chunk_size = (CHUNK_SIZE + THREADS_PER_BLOCK_STRINGS - 1)/THREADS_PER_BLOCK_STRINGS;
  determine_start_kernel<uint64_t><<<kernel_block_needed, THREADS_PER_BLOCK_STRINGS>>>(str_indices, num_strings, d_worker_start_term, 
            workers_needed, CHUNK_SIZE, last_char);
  CHECK_ERROR();
  
  // Perform the string matching term by term
  uint64_t preprocess_num_blocks = (num_strings + THREADS_PER_BLOCK_STRINGS - 1)/THREADS_PER_BLOCK_STRINGS;
  for(int i = 0; i < num_terms; i++) {
    // Determine the current terms variables
    int curr_term_length = all_terms[i].size();
    int* curr_term_automato = d_all_automatos[i];

    // Perform pre processing
    cudaMemset(d_found_answer, 0, num_strings * sizeof(bool));
    initialize_term_answers<uint64_t><<<preprocess_num_blocks, THREADS_PER_BLOCK_STRINGS>>>(d_answer_idxs, num_chars, num_strings);
    CHECK_ERROR();

    // Run the search
    multi_term_kmp_kernel<uint64_t><<<workers_needed, THREADS_PER_BLOCK_STRINGS>>>(char_data, str_indices, curr_term_automato, d_worker_start_term, 
      d_answer_idxs, d_prev_term_answers, d_found_answer, curr_term_length, workers_needed, CHUNK_SIZE, block_sub_chunk_size, 
      last_char, num_strings);
    CHECK_ERROR();

    // If there are future terms, the make the current answer the prev term answers
    if(i < (num_terms - 1)) {
      uint64_t* temp_ptr = d_answer_idxs;
      d_answer_idxs = d_prev_term_answers;
      d_prev_term_answers = temp_ptr;
    }
  }

  cudaMemset(count, 0, sizeof(uint64_t));
  compact_valid_rows<BLOCK_THREADS, ITEMS_PER_THREAD><<<((num_strings + BLOCK_THREADS * ITEMS_PER_THREAD - 1)/(BLOCK_THREADS * ITEMS_PER_THREAD)), BLOCK_THREADS>>>(d_found_answer, row_id, (unsigned long long*) count, num_strings, 1, not_equal);

  // Record the number of valid strings
  uint64_t* h_count = gpuBufferManager->customCudaHostAlloc<uint64_t>(1);
  cudaMemcpy(h_count, count, sizeof(uint64_t), cudaMemcpyDeviceToHost);
  CHECK_ERROR();
  row_id = gpuBufferManager->customCudaMalloc<uint64_t>(h_count[0], 0, 0);
  cudaMemset(count, 0, sizeof(uint64_t));

  compact_valid_rows<BLOCK_THREADS, ITEMS_PER_THREAD><<<((num_strings + BLOCK_THREADS * ITEMS_PER_THREAD - 1)/(BLOCK_THREADS * ITEMS_PER_THREAD)), BLOCK_THREADS>>>(d_found_answer, row_id, (unsigned long long*) count, num_strings, 0, not_equal);

  // Check there are no errors
  CHECK_ERROR();

  //free the memory
  gpuBufferManager->customCudaFree(reinterpret_cast<uint8_t*>(d_worker_start_term), 0);
  gpuBufferManager->customCudaFree(reinterpret_cast<uint8_t*>(d_prev_term_answers), 0);
  gpuBufferManager->customCudaFree(reinterpret_cast<uint8_t*>( d_answer_idxs), 0);
  gpuBufferManager->customCudaFree(reinterpret_cast<uint8_t*>(d_found_answer), 0);
  for(int i = 0; i < num_terms; i++) {
    gpuBufferManager->customCudaFree(reinterpret_cast<uint8_t*>(d_all_automatos[i]), 0);
  }
  SIRIUS_LOG_DEBUG("Multi String Matching Result Count = {}", h_count[0]);
  STOP_TIMER();

  count = h_count;
}

//--------------------------------------------------//
// Prefix Matching
//--------------------------------------------------//
template<typename IdxT>
__global__ void prefix_kernel(const char* char_data, IdxT num_chars, const IdxT* str_indices, IdxT num_strings, const char* prefix_chars, 
  IdxT num_prefix_chars, bool* results) {
  const IdxT start_idx = threadIdx.x + blockIdx.x * blockDim.x;
  const IdxT tile_size = gridDim.x * blockDim.x;
  for(IdxT i = start_idx; i < num_strings; i += tile_size) {
    // First get the current strings details and check its length
    IdxT start_offset = str_indices[i]; 
    IdxT end_offset = str_indices[i + 1];
    IdxT curr_str_length = end_offset - start_offset;
    if(curr_str_length < num_prefix_chars) {
      results[i] = false;
      continue;
    }
    const char* curr_str_chars = char_data + start_offset;
    // Now actually compare the initial chars
    bool is_valid = true;
    for(IdxT j = 0; j < num_prefix_chars; j++) {
      if(curr_str_chars[j] != prefix_chars[j]) {
        is_valid = false;
        break;
      }
    }
    results[i] = is_valid;
  }
}

// Instantiations
template __global__ void prefix_kernel<uint64_t>(const char* char_data,
                                                 uint64_t num_chars,
                                                 const uint64_t* str_indices,
                                                 uint64_t num_strings,
                                                 const char* prefix_chars,
                                                 uint64_t num_prefix_chars,
                                                 bool* results);
template __global__ void prefix_kernel<cudf::size_type>(const char* char_data,
                                                        cudf::size_type num_chars,
                                                        const cudf::size_type* str_indices,
                                                        cudf::size_type num_strings,
                                                        const char* prefix_chars,
                                                        cudf::size_type num_prefix_chars,
                                                        bool* results);

void PrefixMatching(char* char_data, uint64_t* str_indices, std::string match_prefix, uint64_t* &row_id, uint64_t* &count, 
  uint64_t num_chars, uint64_t num_strings, int not_equal) {

  // Allocate the necesary buffers on the GPU
  GPUBufferManager* gpuBufferManager = &(GPUBufferManager::GetInstance());
  if (num_strings == 0) {
    SIRIUS_LOG_DEBUG("Input size is 0");
    uint64_t* h_count = gpuBufferManager->customCudaHostAlloc<uint64_t>(1);
    h_count[0] = 0;
    count = h_count;
    return;
  }

    SETUP_TIMING();
    START_TIMER();
    SIRIUS_LOG_DEBUG("Launching Prefix Matching kernel");

  count = gpuBufferManager->customCudaMalloc<uint64_t>(1, 0, 0);
  uint64_t num_prefix_chars = match_prefix.length();
  char* d_prefix_chars = gpuBufferManager->customCudaMalloc<char>(num_prefix_chars, 0, 0);
  cudaMemcpy(d_prefix_chars, match_prefix.c_str(), num_prefix_chars * sizeof(char), cudaMemcpyHostToDevice);
  bool* d_results = gpuBufferManager->customCudaMalloc<bool>(num_strings, 0, 0);
  cudaMemset(d_results, 0, num_strings * sizeof(bool));

  // Run the kernel
  uint64_t items_per_block = BLOCK_THREADS * ITEMS_PER_THREAD;
  uint64_t num_blocks = (num_strings + items_per_block - 1)/items_per_block;
  prefix_kernel<<<num_blocks, BLOCK_THREADS>>>(char_data, num_chars, str_indices, num_strings, d_prefix_chars, num_prefix_chars, d_results);
  cudaDeviceSynchronize();
  CHECK_ERROR();

  cudaMemset(count, 0, sizeof(uint64_t));
  compact_valid_rows<BLOCK_THREADS, ITEMS_PER_THREAD><<<((num_strings + BLOCK_THREADS * ITEMS_PER_THREAD - 1)/(BLOCK_THREADS * ITEMS_PER_THREAD)), BLOCK_THREADS>>>(d_results, row_id, (unsigned long long*) count, num_strings, 1, not_equal);

  // Record the number of valid strings
  uint64_t* h_count = gpuBufferManager->customCudaHostAlloc<uint64_t>(1);
  cudaMemcpy(h_count, count, sizeof(uint64_t), cudaMemcpyDeviceToHost);
  CHECK_ERROR();
  row_id = gpuBufferManager->customCudaMalloc<uint64_t>(h_count[0], 0, 0);
  cudaMemset(count, 0, sizeof(uint64_t));

  compact_valid_rows<BLOCK_THREADS, ITEMS_PER_THREAD><<<((num_strings + BLOCK_THREADS * ITEMS_PER_THREAD - 1)/(BLOCK_THREADS * ITEMS_PER_THREAD)), BLOCK_THREADS>>>(d_results, row_id, (unsigned long long*) count, num_strings, 0, not_equal);

  // Check there are no errors
  cudaDeviceSynchronize();
  CHECK_ERROR();

  gpuBufferManager->customCudaFree(reinterpret_cast<uint8_t*>(d_prefix_chars), 0);
  gpuBufferManager->customCudaFree(reinterpret_cast<uint8_t*>(d_results), 0);
  gpuBufferManager->customCudaFree(reinterpret_cast<uint8_t*>(count), 0);

  count = h_count;
  SIRIUS_LOG_DEBUG("PrefixMatching Result Count {}", h_count[0]);
  STOP_TIMER();
}

//--------------------------------------------------//
// String Matching for CuDF Compatibility
//--------------------------------------------------//
// This is a replication of the above functions for compatibility with CuDF
// The key points are 1) use cudf::size_type instead of uint64_t
//                    2) manage memory with rmm::device_uvector, so ownership can be transferred
//                       to cudf::columns
//                    3) emit a boolean column instead of row ids

// Macros to simplify kernel launch syntax
#define LAUNCH_KERNEL_DIV(K, T, N, B, S) K<T><<<cuda::ceil_div((N), (B)), (B), 0, (S)>>>
#define LAUNCH_KERNEL_DIRECT(K, T, N, B, S) K<T><<<(N), (B), 0, (S)>>>

//----------String Matching----------//
std::unique_ptr<cudf::column> DoStringMatching(const char* input_data,
                                               cudf::size_type input_count,
                                               const cudf::size_type* input_offsets,
                                               cudf::size_type byte_count,
                                               const std::string& match_string,
                                               rmm::device_async_resource_ref mr)
{
  static_assert(std::is_same_v<int32_t, cudf::size_type>); // Sanity check

  auto stream = cudf::get_default_stream();

  // Compute the automato for this string
  const auto match_length      = static_cast<cudf::size_type>(match_string.size());
  const auto* match_char       = match_string.c_str();
  const auto kmp_automato_size = match_length * CHARS_IN_BYTE;
  std::vector<int32_t> kmp_automato(kmp_automato_size, 0);
  const auto first_idx    = static_cast<int32_t>(match_char[0]) + CHAR_INCREMENT;
  kmp_automato[first_idx] = 1;
  for (int32_t X = 0, j = 1; j < match_length; j++)
  {
    const auto curr_idx = static_cast<int32_t>(match_char[j]) + CHAR_INCREMENT;

    // Copy over the chars from the previous automato
    for (int32_t c = 0; c < CHARS_IN_BYTE; c++)
    {
      kmp_automato[j * CHARS_IN_BYTE + c] = kmp_automato[X * CHARS_IN_BYTE + c];
    }
    kmp_automato[j * CHARS_IN_BYTE + curr_idx] = j + 1;
    X                                          = kmp_automato[X * CHARS_IN_BYTE + curr_idx];
  }

  // Copy match string to device memory
  const auto match_byte_count = static_cast<cudf::size_type>(match_string.size());
  rmm::device_uvector<char> d_match_string(match_byte_count, stream, mr);
  CUDF_CUDA_TRY(cudaMemcpyAsync(d_match_string.data(),
                                match_string.data(),
                                match_byte_count,
                                cudaMemcpyHostToDevice,
                                stream));

  // Copy automato to device memory
  rmm::device_uvector<int32_t> d_kmp_automato(kmp_automato_size, stream, mr);
  CUDF_CUDA_TRY(cudaMemcpyAsync(d_kmp_automato.data(),
                                kmp_automato.data(),
                                kmp_automato_size * sizeof(int32_t),
                                cudaMemcpyHostToDevice,
                                stream));

  // Allocate start terms memory and the boolean output buffer
  const auto workers_needed = cuda::ceil_div(byte_count, CHUNK_SIZE);
  rmm::device_uvector<int32_t> d_worker_start_term(workers_needed, stream, mr);
  rmm::device_uvector<bool> output(input_count, stream, mr);

  // Initialize the output buffer to false
  CUDF_CUDA_TRY(cudaMemsetAsync(output.data(), 0, input_count * sizeof(bool), stream));

  // Launch kernel to determine the start offset for each worker
  LAUNCH_KERNEL_DIV(determine_start_kernel,
                    cudf::size_type,
                    workers_needed,
                    THREADS_PER_BLOCK_STRINGS,
                    stream)
  (input_offsets,
   input_count,
   d_worker_start_term.data(),
   workers_needed,
   CHUNK_SIZE,
   byte_count - 1);

  // Launch KMP kernel
  LAUNCH_KERNEL_DIRECT(single_term_kmp_kernel,
                       cudf::size_type,
                       workers_needed,
                       THREADS_PER_BLOCK_STRINGS,
                       stream)
  (input_data,
   input_offsets,
   d_kmp_automato.data(),
   d_worker_start_term.data(),
   output.data(),
   match_length,
   workers_needed,
   CHUNK_SIZE,
   cuda::ceil_div(CHUNK_SIZE, THREADS_PER_BLOCK_STRINGS),
   byte_count - 1,
   input_count);

  // Return a boolean cudf::column
  return std::make_unique<cudf::column>(std::move(output), rmm::device_buffer(0, stream, mr), 0);
}

//----------Multi-Term String Matching----------//
std::unique_ptr<cudf::column> DoMultiStringMatching(const char* input_data,
                                                    cudf::size_type input_count,
                                                    const cudf::size_type* input_offsets,
                                                    cudf::size_type byte_count,
                                                    const std::vector<std::string>& match_strings,
                                                    rmm::device_async_resource_ref mr)
{
  static_assert(std::is_same_v<int32_t, cudf::size_type>); // Sanity check

  auto stream = cudf::get_default_stream();

  // Compute the automato for each term
  std::vector<rmm::device_uvector<int32_t>> d_kmp_automatos;
  for (const auto& match_string : match_strings)
  {
    const auto match_length      = static_cast<cudf::size_type>(match_string.size());
    const auto* match_char       = match_string.c_str();
    const auto kmp_automato_size = match_length * CHARS_IN_BYTE;
    std::vector<int32_t> kmp_automato(kmp_automato_size, 0);
    const auto first_idx    = static_cast<int32_t>(match_char[0]) + CHAR_INCREMENT;
    kmp_automato[first_idx] = 1;
    for (int32_t X = 0, j = 1; j < match_length; j++)
    {
      const auto curr_idx = static_cast<int32_t>(match_char[j]) + CHAR_INCREMENT;

      // Copy over the chars from the previous automato
      for (int32_t c = 0; c < CHARS_IN_BYTE; c++)
      {
        kmp_automato[j * CHARS_IN_BYTE + c] = kmp_automato[X * CHARS_IN_BYTE + c];
      }
      kmp_automato[j * CHARS_IN_BYTE + curr_idx] = j + 1;
      X                                          = kmp_automato[X * CHARS_IN_BYTE + curr_idx];
    }

    // Copy automato to device memory
    d_kmp_automatos.emplace_back(kmp_automato_size, stream, mr);
    CUDF_CUDA_TRY(cudaMemcpyAsync(d_kmp_automatos.back().data(),
                                  kmp_automato.data(),
                                  kmp_automato_size * sizeof(int32_t),
                                  cudaMemcpyHostToDevice,
                                  stream));
  }

  // Allocate start terms memory, rotating answer indices, and the boolean output buffer
  const auto workers_needed = cuda::ceil_div(byte_count, CHUNK_SIZE);
  rmm::device_uvector<int32_t> d_worker_start_term(workers_needed, stream, mr);
  rmm::device_uvector<cudf::size_type> d_answer_idxs(input_count, stream, mr);
  rmm::device_uvector<cudf::size_type> d_prev_answer_idxs(input_count, stream, mr);
  rmm::device_uvector<bool> output(input_count, stream, mr);

  // Initialize answer indices to zero, and copy offsets to previous answer indices
  CUDF_CUDA_TRY(
    cudaMemsetAsync(d_answer_idxs.data(), 0, input_count * sizeof(cudf::size_type), stream));
  CUDF_CUDA_TRY(cudaMemcpyAsync(d_prev_answer_idxs.data(),
                                input_offsets,
                                input_count * sizeof(cudf::size_type),
                                cudaMemcpyDeviceToDevice,
                                stream));

  // Launch kernel to determine the start offset for each worker
  LAUNCH_KERNEL_DIV(determine_start_kernel,
                    cudf::size_type,
                    workers_needed,
                    THREADS_PER_BLOCK_STRINGS,
                    stream)
  (input_offsets,
   input_count,
   d_worker_start_term.data(),
   workers_needed,
   CHUNK_SIZE,
   byte_count - 1);

  // Perform the string matching for each term
  auto* answer_idxs_ptr      = d_answer_idxs.data();
  auto* prev_answer_idxs_ptr = d_prev_answer_idxs.data();
  for (int32_t i = 0; i < match_strings.size(); i++)
  {
    const auto curr_term_length    = static_cast<cudf::size_type>(match_strings[i].size());
    const auto* curr_term_automato = d_kmp_automatos[i].data();

    // Preprocessing
    CUDF_CUDA_TRY(cudaMemsetAsync(output.data(), 0, input_count * sizeof(bool), stream));
    LAUNCH_KERNEL_DIV(initialize_term_answers,
                      cudf::size_type,
                      input_count,
                      THREADS_PER_BLOCK_STRINGS,
                      stream)
    (answer_idxs_ptr, byte_count, input_count);

    // Launch the KMP kernel for the current term
    LAUNCH_KERNEL_DIRECT(multi_term_kmp_kernel,
                         cudf::size_type,
                         workers_needed,
                         THREADS_PER_BLOCK_STRINGS,
                         stream)
    (input_data,
     input_offsets,
     curr_term_automato,
     d_worker_start_term.data(),
     answer_idxs_ptr,
     prev_answer_idxs_ptr,
     output.data(),
     curr_term_length,
     workers_needed,
     CHUNK_SIZE,
     cuda::ceil_div(CHUNK_SIZE, THREADS_PER_BLOCK_STRINGS),
     byte_count - 1,
     input_count);

    // If there are future terms, swap the answer indices
    if (i < (match_strings.size() - 1))
    {
      // Swap the answer indices for the next term
      std::swap(answer_idxs_ptr, prev_answer_idxs_ptr);
    }
  }

  // Return a boolean cudf::column
  return std::make_unique<cudf::column>(std::move(output), rmm::device_buffer(0, stream, mr), 0);
}

//----------Prefix Matching----------//
std::unique_ptr<cudf::column> DoPrefixMatching(const char* input_data,
                                               cudf::size_type input_count,
                                               const cudf::size_type* input_offsets,
                                               cudf::size_type byte_count,
                                               const std::string& match_prefix,
                                               rmm::device_async_resource_ref mr)
{
  static_assert(std::is_same_v<int32_t, cudf::size_type>); // Sanity check

  auto stream = cudf::get_default_stream();

  // Copy prefix string to device memory
  const auto prefix_byte_count = static_cast<cudf::size_type>(match_prefix.size());
  rmm::device_uvector<char> d_match_prefix(prefix_byte_count, stream, mr);
  CUDF_CUDA_TRY(cudaMemcpyAsync(d_match_prefix.data(),
                                match_prefix.data(),
                                prefix_byte_count,
                                cudaMemcpyHostToDevice,
                                stream));

  // Allocate boolean output buffer
  rmm::device_uvector<bool> output(input_count, stream, mr);

  // Launch kernel to perform prefix matching
  LAUNCH_KERNEL_DIV(prefix_kernel, cudf::size_type, input_count, BLOCK_THREADS, stream)
  (input_data,
   byte_count,
   input_offsets,
   input_count,
   d_match_prefix.data(),
   prefix_byte_count,
   output.data());

  // Return a cudf::column
  return std::make_unique<cudf::column>(std::move(output), rmm::device_buffer(0, stream, mr), 0);
}

#undef LAUNCH_KERNEL_DIV
#undef LAUNCH_KERNEL_DIRECT

} // namespace duckdb<|MERGE_RESOLUTION|>--- conflicted
+++ resolved
@@ -68,12 +68,7 @@
 IdxT pattern_size, IdxT num_workers, IdxT chunk_size, IdxT sub_chunk_size, IdxT last_char, IdxT num_strings) {
     
     // See if have any work to do
-<<<<<<< HEAD
-    uint64_t chunk_id = blockIdx.x;
-=======
     auto chunk_id = blockIdx.x;
-    auto worker_id = threadIdx.x + blockIdx.x * blockDim.x;
->>>>>>> ae6afcb5
     if (chunk_id >= num_workers) return;
 
     const auto curr_chunk_start = min(chunk_id * chunk_size, last_char);
@@ -253,12 +248,7 @@
   IdxT last_char, IdxT num_strings) {
     
     // See if have any work to do
-<<<<<<< HEAD
-    uint64_t chunk_id = blockIdx.x;
-=======
-    const auto chunk_id = blockIdx.x;
-    const auto worker_id = threadIdx.x + blockIdx.x * blockDim.x;
->>>>>>> ae6afcb5
+    auto chunk_id = blockIdx.x;
     if (chunk_id >= num_workers) return;
 
     const auto curr_chunk_start = min(chunk_id * chunk_size, last_char);
