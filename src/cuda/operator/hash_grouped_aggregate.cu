--- conflicted
+++ resolved
@@ -391,28 +391,6 @@
     }
 }
 
-<<<<<<< HEAD
-// __global__ void print_hash_table_group(unsigned long long* a, uint64_t N, uint64_t num_keys, uint64_t num_aggregates, bool need_count) {
-//     if (blockIdx.x == 0 && threadIdx.x == 0) {
-//         for (uint64_t i = 0; i < N; i++) {
-//             // for (uint64_t j = 0; j < num_keys + num_aggregates + need_count; j++) {
-//             //     FIXME: do this in cpu code using logging
-//             // }
-//         }
-//     }
-// }
-
-// template <typename V>
-// __global__ void print_column_agg(V* a, uint64_t N) {
-//     if (blockIdx.x == 0 && threadIdx.x == 0) {
-//         for (uint64_t i = 0; i < N; i++) {
-//             //     FIXME: do this in cpu code using logging
-//         }
-//     }
-// }
-
-=======
->>>>>>> 7f0bc5ba
 template <typename T, typename V>
 void hashGroupedAggregate(uint8_t **keys, uint8_t **aggregate_keys, uint64_t* count, uint64_t N, uint64_t num_keys, uint64_t num_aggregates, int* agg_mode) {
     CHECK_ERROR();
