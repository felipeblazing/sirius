#include "cuda_helper.cuh"
#include "gpu_physical_grouped_aggregate.hpp"
#include "gpu_buffer_manager.hpp"
#include "log/logging.hpp"

namespace duckdb {

struct sort_keys_type_string {
  uint64_t* keys;
  uint64_t num_key;

  __host__ __device__ sort_keys_type_string() {}
  __host__ __device__ sort_keys_type_string(uint64_t* _keys, uint64_t _num_key) : keys(_keys), num_key(_num_key) {}

  __host__ __device__ bool operator<(const sort_keys_type_string& other) const {
      for (uint64_t i = 0; i < num_key; i++) {
        if (keys[i] != other.keys[i]) {
            return keys[i] < other.keys[i];
        }
      }
      return true;
    }

    __host__ __device__ bool operator==(const sort_keys_type_string& other) const {
      for (uint64_t i = 0; i < num_key; i++) {
        if (keys[i] != other.keys[i]) return false;
      }
      return true;
    }

    __host__ __device__ bool operator!=(const sort_keys_type_string& other) const {
      for (uint64_t i = 0; i < num_key; i++) {
        if (keys[i] != other.keys[i]) return true;
      }
      return false;
    }
};

struct CustomLessString
{
  __device__ bool operator()(const sort_keys_type_string &lhs, const sort_keys_type_string &rhs) {
      for (uint64_t i = 0; i < lhs.num_key; i++) {
            if (lhs.keys[i] != rhs.keys[i]) {
                return lhs.keys[i] < rhs.keys[i];
            }
      }
      return true;
  }
};

struct CustomSumString
{
    template <typename T>
    __host__ __device__ __forceinline__
    T operator()(const T &a, const T &b) const {
        return a + b;
    }
};

struct CustomMinString
{
    template <typename T>
    __host__ __device__ __forceinline__
    T operator()(const T &a, const T &b) const {
        return (b < a) ? b : a;
    }
};

struct CustomMaxString
{
    template <typename T>
    __host__ __device__ __forceinline__
     T operator()(const T &a, const T &b) const {
        return (b > a) ? b : a;
    }
};

template <typename T, int B, int I>
__global__ void fill_offset(uint64_t* offset, uint64_t N) {
    uint64_t tile_size = B * I;
    uint64_t tile_offset = blockIdx.x * tile_size;

    uint64_t num_tiles = (N + tile_size - 1) / tile_size;
    uint64_t num_tile_items = tile_size;

    if (blockIdx.x == num_tiles - 1) {
        num_tile_items = N - tile_offset;
    }

    #pragma unroll
    for (int ITEM = 0; ITEM < I; ++ITEM) {
        if (threadIdx.x + ITEM * B < num_tile_items) {
            offset[tile_offset + threadIdx.x + ITEM * B] = sizeof(T) * (tile_offset + threadIdx.x + ITEM * B);
        }
    }
}

template <int B, int I>
__global__ void columns_to_rows_string(uint8_t **a, uint8_t* result, uint64_t **input_offset, uint64_t* key_length,
            sort_keys_type_string* temp, uint64_t N, uint64_t num_keys) {

    uint64_t tile_size = B * I;
    uint64_t tile_offset = blockIdx.x * tile_size;

    uint64_t num_tiles = (N + tile_size - 1) / tile_size;
    uint64_t num_tile_items = tile_size;

    if (blockIdx.x == num_tiles - 1) {
        num_tile_items = N - tile_offset;
    }

    uint64_t total_length = 0;
    for (uint64_t key = 0; key < (num_keys - 1); key ++) {
        total_length += key_length[key];
    }
    //add the row ids into the total length
    total_length += sizeof(uint64_t);

    uint64_t meta_num_keys = (total_length + sizeof(uint64_t) - 1) / sizeof(uint64_t);
    uint64_t total_length_bytes = meta_num_keys * sizeof(uint64_t);

    #pragma unroll
    for (int ITEM = 0; ITEM < I; ++ITEM) {
        if (threadIdx.x + ITEM * B < num_tile_items) {
            uint64_t offset = tile_offset + threadIdx.x + ITEM * B;
            uint64_t output_start_idx = offset * total_length_bytes;
            memset(result + output_start_idx, 0, total_length_bytes * sizeof(uint8_t));
            //copy the keys without the row ids
            for (uint64_t key = 0; key < (num_keys - 1); key ++) {
                uint64_t input_length = input_offset[key][offset + 1] - input_offset[key][offset];
                uint64_t input_start_idx = input_offset[key][offset];
                memcpy(result + output_start_idx, a[key] + input_start_idx, input_length * sizeof(uint8_t));
                output_start_idx += key_length[key];
            }
            //copy the row ids
            memcpy(result + (offset * total_length_bytes) + ((meta_num_keys - 1) * sizeof(uint64_t)), a[num_keys - 1] + (offset * sizeof(uint64_t)), sizeof(uint64_t));
            temp[offset] = sort_keys_type_string(reinterpret_cast<uint64_t*>(&result[offset * total_length_bytes]), meta_num_keys);
        }
    }
}

template <int B, int I>
__global__ void compact_string_offset(uint64_t* group_idx, uint64_t** group_byte_offset, uint64_t** result_offset, uint64_t N, uint64_t num_keys) {
    uint64_t tile_size = B * I;
    uint64_t tile_offset = blockIdx.x * tile_size;

    uint64_t num_tiles = (N + tile_size - 1) / tile_size;
    uint64_t num_tile_items = tile_size;

    if (blockIdx.x == num_tiles - 1) {
        num_tile_items = N - tile_offset;
    }

    #pragma unroll
    for (int ITEM = 0; ITEM < I; ++ITEM) {
        if (threadIdx.x + ITEM * B < num_tile_items) {
            uint64_t offset = tile_offset + threadIdx.x + ITEM * B;
            if (offset == N - 1) {
                uint64_t out_idx = group_idx[offset];
                for (uint64_t key = 0; key < num_keys; key ++) {
                    result_offset[key][out_idx] = group_byte_offset[key][offset];
                }
            } else if ((offset < (N - 1)) && (group_idx[offset] != group_idx[offset + 1])) {
                uint64_t out_idx = group_idx[offset];
                for (uint64_t key = 0; key < num_keys; key ++) {
                    cudaAssert(group_byte_offset[key][offset] != group_byte_offset[key][offset + 1]);
                    result_offset[key][out_idx] = group_byte_offset[key][offset];
                }
            }
        }
    }
}

template <int B, int I>
__global__ void rows_to_columns_string(uint64_t* group_idx, sort_keys_type_string *row_keys, uint8_t** col_keys, uint64_t **group_byte_offset, uint64_t* key_length,
    uint64_t N, uint64_t num_keys) {

    uint64_t tile_size = B * I;
    uint64_t tile_offset = blockIdx.x * tile_size;

    uint64_t num_tiles = (N + tile_size - 1) / tile_size;
    uint64_t num_tile_items = tile_size;

    if (blockIdx.x == num_tiles - 1) {
        num_tile_items = N - tile_offset;
    }

    #pragma unroll
    for (int ITEM = 0; ITEM < I; ++ITEM) {
        if (threadIdx.x + ITEM * B < num_tile_items) {
            uint64_t offset = tile_offset + threadIdx.x + ITEM * B;
            //we should write out the offset
            if (group_idx[offset] != group_idx[offset + 1]) {
                uint64_t out_idx = group_idx[offset];
                uint64_t key_length_bytes = 0;
                for (uint64_t key = 0; key < num_keys; key ++) {
                    cudaAssert(group_byte_offset[key][offset] != group_byte_offset[key][offset + 1]);
                    uint64_t out_offset = group_byte_offset[key][offset];
                    uint64_t actual_key_length = group_byte_offset[key][offset + 1] - group_byte_offset[key][offset];
                    uint8_t* ptr = reinterpret_cast<uint8_t*>(row_keys[out_idx].keys);
                    memcpy(col_keys[key] + out_offset, ptr + key_length_bytes, actual_key_length * sizeof(uint8_t));
                    key_length_bytes += key_length[key];
                }
<<<<<<< HEAD
                // char temp1[5];
                // char temp2[18];
                // memcpy(temp1, col_keys[0] + group_byte_offset[0][offset], 5);
                // memcpy(temp2, col_keys[1] + group_byte_offset[1][offset], 18);
=======
>>>>>>> 7f0bc5ba
            }
        }
    }
}

template <int B, int I>
__global__ void get_len(uint64_t* offset, uint64_t* len, uint64_t N) {
    uint64_t tile_size = B * I;
    uint64_t tile_offset = blockIdx.x * tile_size;

    uint64_t num_tiles = (N + tile_size - 1) / tile_size;
    uint64_t num_tile_items = tile_size;

    if (blockIdx.x == num_tiles - 1) {
        num_tile_items = N - tile_offset;
    }

    #pragma unroll
    for (int ITEM = 0; ITEM < I; ++ITEM) {
        if (threadIdx.x + ITEM * B < num_tile_items) {
            uint64_t idx = tile_offset + threadIdx.x + ITEM * B;
            len[idx] = offset[idx + 1] - offset[idx];
        }
    }
}


template <int B, int I>
__global__ void distinct_string(uint64_t* distinct_mark, uint64_t* distinct_len, uint64_t* len, sort_keys_type_string *sort_keys, uint64_t N) {
    uint64_t tile_size = B * I;
    uint64_t tile_offset = blockIdx.x * tile_size;

    uint64_t num_tiles = (N + tile_size - 1) / tile_size;
    uint64_t num_tile_items = tile_size;

    if (blockIdx.x == num_tiles - 1) {
        num_tile_items = N - tile_offset;
    }

    #pragma unroll
    for (int ITEM = 0; ITEM < I; ++ITEM) {
        if (threadIdx.x + ITEM * B < num_tile_items) {
            uint64_t offset = tile_offset + threadIdx.x + ITEM * B;
            if (offset == 0 || (offset > 0  && (sort_keys[offset] != sort_keys[offset - 1]))) {
                distinct_mark[offset] = 1;
                distinct_len[offset] = len[offset];
            } else {
                distinct_mark[offset] = 0;
                distinct_len[offset] = 0;
            }
        }
    }
}

template <typename T, int B, int I>
__global__ void gather_and_modify(const T *a, T* result, sort_keys_type_string *sort_keys, uint64_t N, uint64_t meta_num_keys) {
    cudaAssert(meta_num_keys > 1);
    uint64_t tile_size = B * I;
    uint64_t tile_offset = blockIdx.x * tile_size;

    uint64_t num_tiles = (N + tile_size - 1) / tile_size;
    uint64_t num_tile_items = tile_size;

    if (blockIdx.x == num_tiles - 1) {
        num_tile_items = N - tile_offset;
    }

    #pragma unroll
    for (int ITEM = 0; ITEM < I; ++ITEM) {
        if (threadIdx.x + ITEM * B < num_tile_items) {
            uint64_t offset = tile_offset + threadIdx.x + ITEM * B;
            uint64_t items_ids = sort_keys[offset].keys[meta_num_keys - 1];
            result[offset] = a[items_ids];
            sort_keys[offset] = sort_keys_type_string(sort_keys[offset].keys, meta_num_keys - 1);
        }
    }
}

template <typename T, int B, int I>
__global__ void gather(const T *a, T* result, sort_keys_type_string *sort_keys, uint64_t N, uint64_t num_keys) {

    cudaAssert(num_keys > 1);
    uint64_t tile_size = B * I;
    uint64_t tile_offset = blockIdx.x * tile_size;

    uint64_t num_tiles = (N + tile_size - 1) / tile_size;
    uint64_t num_tile_items = tile_size;

    if (blockIdx.x == num_tiles - 1) {
        num_tile_items = N - tile_offset;
    }

    #pragma unroll
    for (int ITEM = 0; ITEM < I; ++ITEM) {
        if (threadIdx.x + ITEM * B < num_tile_items) {
            uint64_t offset = tile_offset + threadIdx.x + ITEM * B;
            uint64_t items_ids = sort_keys[offset].keys[num_keys - 1];
            result[offset] = a[items_ids];
        }
    }
}

template <int B, int I>
__global__ void modify(sort_keys_type_string *sort_keys, uint64_t N, uint64_t meta_num_keys) {

    cudaAssert(meta_num_keys > 1);
    uint64_t tile_size = B * I;
    uint64_t tile_offset = blockIdx.x * tile_size;

    uint64_t num_tiles = (N + tile_size - 1) / tile_size;
    uint64_t num_tile_items = tile_size;

    if (blockIdx.x == num_tiles - 1) {
        num_tile_items = N - tile_offset;
    }

    #pragma unroll
    for (int ITEM = 0; ITEM < I; ++ITEM) {
        if (threadIdx.x + ITEM * B < num_tile_items) {
            uint64_t offset = tile_offset + threadIdx.x + ITEM * B;
            sort_keys[offset] = sort_keys_type_string(sort_keys[offset].keys, meta_num_keys - 1);
        }
    }
}

template <int B, int I>
__global__ void sequence(uint64_t* result, uint64_t N) {

    uint64_t tile_size = B * I;
    uint64_t tile_offset = blockIdx.x * tile_size;

    uint64_t num_tiles = (N + tile_size - 1) / tile_size;
    uint64_t num_tile_items = tile_size;

    if (blockIdx.x == num_tiles - 1) {
        num_tile_items = N - tile_offset;
    }

    #pragma unroll
    for (int ITEM = 0; ITEM < I; ++ITEM) {
        if (threadIdx.x + ITEM * B < num_tile_items) {
            result[tile_offset + threadIdx.x + ITEM * B] = tile_offset + threadIdx.x + ITEM * B;
        }
    }
}

template <typename T, int B, int I>
__global__ void divide(T* a, uint64_t* b, T* result, uint64_t N) {

    uint64_t tile_size = B * I;
    uint64_t tile_offset = blockIdx.x * tile_size;

    uint64_t num_tiles = (N + tile_size - 1) / tile_size;
    uint64_t num_tile_items = tile_size;

    if (blockIdx.x == num_tiles - 1) {
        num_tile_items = N - tile_offset;
    }

    #pragma unroll
    for (int ITEM = 0; ITEM < I; ++ITEM) {
        if (threadIdx.x + ITEM * B < num_tile_items) {
            int offset = tile_offset + threadIdx.x + ITEM * B;
            result[offset] = a[offset] / b[offset];
        }
    }
}

template <typename T, int B, int I>
__global__ void fill_n(T* a, T b, uint64_t N) {
    uint64_t tile_size = B * I;
    uint64_t tile_offset = blockIdx.x * tile_size;

    uint64_t num_tiles = (N + tile_size - 1) / tile_size;
    uint64_t num_tile_items = tile_size;

    if (blockIdx.x == num_tiles - 1) {
        num_tile_items = N - tile_offset;
    }

    #pragma unroll
    for (int ITEM = 0; ITEM < I; ++ITEM) {
        if (threadIdx.x + ITEM * B < num_tile_items) {
            a[tile_offset + threadIdx.x + ITEM * B] = b;
        }
    }
}

template
__global__ void gather_and_modify<uint64_t, BLOCK_THREADS, ITEMS_PER_THREAD>(const uint64_t *a, uint64_t* result, sort_keys_type_string* sort_keys, uint64_t N, uint64_t meta_num_keys);
template
__global__ void gather_and_modify<double, BLOCK_THREADS, ITEMS_PER_THREAD>(const double *a, double* result, sort_keys_type_string* sort_keys, uint64_t N, uint64_t meta_num_keys);
template
__global__ void gather<uint64_t, BLOCK_THREADS, ITEMS_PER_THREAD>(const uint64_t *a, uint64_t* result, sort_keys_type_string* sort_keys, uint64_t N, uint64_t num_keys);

template <typename V>
void groupedStringAggregate(uint8_t **keys, uint8_t **aggregate_keys, uint64_t** offset, uint64_t* num_bytes, uint64_t* count, uint64_t N, uint64_t num_keys, uint64_t num_aggregates, int* agg_mode) {
    CHECK_ERROR();
    if (N == 0) {
        count[0] = 0;
        SIRIUS_LOG_DEBUG("N is 0");
        return;
    }

    SIRIUS_LOG_DEBUG("Launching String Grouped Aggregate Kernel");

    SETUP_TIMING();
    START_TIMER();
    
    GPUBufferManager* gpuBufferManager = &(GPUBufferManager::GetInstance());

    void     *d_temp_storage = nullptr;
    size_t   temp_storage_bytes = 0;

    //cubmax
    // Get the maximum key length for each key
    uint64_t* key_length = gpuBufferManager->customCudaMalloc<uint64_t>(num_keys, 0, 0); // store the maximum length of each key
    uint64_t** len = new uint64_t*[num_keys];
    uint64_t* original_bytes = new uint64_t[num_keys];
    for (int key = 0; key < num_keys; key++) {
        len[key] = gpuBufferManager->customCudaMalloc<uint64_t>(N, 0, 0);

        if (offset[key] == nullptr) {
            offset[key] = gpuBufferManager->customCudaMalloc<uint64_t>(N + 1, 0, 0);
            fill_offset<uint64_t, BLOCK_THREADS, ITEMS_PER_THREAD><<<(N + BLOCK_THREADS * ITEMS_PER_THREAD - 1)/(BLOCK_THREADS * ITEMS_PER_THREAD), BLOCK_THREADS>>>(offset[key], N+1);
            CHECK_ERROR();
        }
        cudaMemcpy(original_bytes + key, offset[key] + N, sizeof(uint64_t), cudaMemcpyDeviceToHost);

        get_len<BLOCK_THREADS, ITEMS_PER_THREAD><<<(N + BLOCK_THREADS * ITEMS_PER_THREAD - 1)/(BLOCK_THREADS * ITEMS_PER_THREAD), BLOCK_THREADS>>>(offset[key], len[key], N);
        CHECK_ERROR();
        d_temp_storage = nullptr;
        temp_storage_bytes = 0;

        if (offset[key] == nullptr) {
            cudaMemcpy(key_length + key, len[key], sizeof(uint64_t), cudaMemcpyDeviceToDevice);
        } else {
            cub::DeviceReduce::Max(
            d_temp_storage, temp_storage_bytes, len[key], key_length + key, N);

            // Allocate temporary storage
            d_temp_storage = reinterpret_cast<void*> (gpuBufferManager->customCudaMalloc<uint8_t>(temp_storage_bytes, 0, 0));

            // Run min-reduction
            cub::DeviceReduce::Max(
            d_temp_storage, temp_storage_bytes, len[key], key_length + key, N);
            gpuBufferManager->customCudaFree(reinterpret_cast<uint8_t*>(d_temp_storage), 0);
        }
    }

    uint64_t* h_key_length = new uint64_t[num_keys];
    cudaMemcpy(h_key_length, key_length, num_keys * sizeof(uint64_t), cudaMemcpyDeviceToHost);
    CHECK_ERROR();

    uint64_t row_id_size = sizeof(uint64_t);
    uint64_t total_length = 0;
    for (uint64_t key = 0; key < num_keys; key ++) {
        total_length += h_key_length[key];
    }
    //add the row ids into the total length
    total_length += row_id_size;
    uint64_t meta_num_keys = (total_length + sizeof(uint64_t) - 1) / sizeof(uint64_t);
    uint64_t total_length_bytes = meta_num_keys * sizeof(uint64_t);
<<<<<<< HEAD
    // SIRIUS_LOG_DEBUG("Total Length: {}", total_length);
    // SIRIUS_LOG_DEBUG("Total Length Bytes: {}", total_length_bytes);
=======
>>>>>>> 7f0bc5ba

    //allocate temp memory and copying keys
    uint8_t* row_keys = gpuBufferManager->customCudaMalloc<uint8_t>((total_length_bytes) * N, 0, 0);
    sort_keys_type_string* materialized_temp = reinterpret_cast<sort_keys_type_string*> (gpuBufferManager->customCudaMalloc<pointer_and_key>(N, 0, 0));

    uint8_t** keys_row_id = new uint8_t*[num_keys + 1];
    for (uint64_t i = 0; i < num_keys; i++) {
        keys_row_id[i] = keys[i];
    }

    //generate sequence
    int tile_items = BLOCK_THREADS * ITEMS_PER_THREAD;
    uint64_t* row_sequence = gpuBufferManager->customCudaMalloc<uint64_t>(N, 0, 0);
    sequence<BLOCK_THREADS, ITEMS_PER_THREAD><<<(N + tile_items - 1)/tile_items, BLOCK_THREADS>>>(row_sequence, N);
    keys_row_id[num_keys] = reinterpret_cast<uint8_t*> (row_sequence);

    uint8_t** keys_dev;
    cudaMalloc((void**) &keys_dev, (num_keys + 1) * sizeof(uint8_t*));
    cudaMemcpy(keys_dev, keys_row_id, (num_keys + 1) * sizeof(uint8_t*), cudaMemcpyHostToDevice);
    CHECK_ERROR();

    uint64_t** offset_dev;
    cudaMalloc((void**) &offset_dev, num_keys * sizeof(uint64_t*));
    cudaMemcpy(offset_dev, offset, num_keys * sizeof(uint64_t*), cudaMemcpyHostToDevice);
    CHECK_ERROR();

    columns_to_rows_string<BLOCK_THREADS, ITEMS_PER_THREAD><<<(N + tile_items - 1)/tile_items, BLOCK_THREADS>>>(keys_dev, row_keys, offset_dev, key_length,
            materialized_temp, N, num_keys + 1);
    CHECK_ERROR();

    //perform sort-based groupby
    // Determine temporary device storage requirements
    CustomLessString custom_less;
    d_temp_storage = nullptr;
    temp_storage_bytes = 0;
    cub::DeviceMergeSort::SortKeys(
        d_temp_storage,
        temp_storage_bytes,
        materialized_temp,
        N,
        custom_less);

    CHECK_ERROR();

    // Allocate temporary storage
    d_temp_storage = reinterpret_cast<void*> (gpuBufferManager->customCudaMalloc<uint8_t>(temp_storage_bytes, 0, 0));

    // Run sorting operation
    cub::DeviceMergeSort::SortKeys(
        d_temp_storage,
        temp_storage_bytes,
        materialized_temp,
        N,
        custom_less);

    CHECK_ERROR();

    gpuBufferManager->customCudaFree(reinterpret_cast<uint8_t*>(d_temp_storage), 0);

    SIRIUS_LOG_DEBUG("Gathering offset");
    uint64_t** group_byte_offset = new uint64_t*[num_keys];
    uint64_t* distinct_bound = gpuBufferManager->customCudaMalloc<uint64_t>(N, 0, 0);
    uint64_t* group_idx = gpuBufferManager->customCudaMalloc<uint64_t>(N + 1, 0, 0);
    uint64_t* d_num_bytes = gpuBufferManager->customCudaMalloc<uint64_t>(num_keys, 0, 0);

    for (uint64_t key = 0; key < num_keys; key++) {
        uint64_t* temp = gpuBufferManager->customCudaMalloc<uint64_t>(N, 0, 0);
        group_byte_offset[key] = gpuBufferManager->customCudaMalloc<uint64_t>(N + 1, 0, 0);
        cudaMemset(group_byte_offset[key] + N, 0, sizeof(uint64_t));

        gather_and_modify<uint64_t, BLOCK_THREADS, ITEMS_PER_THREAD><<<(N + tile_items - 1)/tile_items, BLOCK_THREADS>>>(len[key], temp, materialized_temp, N, meta_num_keys);
        CHECK_ERROR();
        distinct_string<BLOCK_THREADS, ITEMS_PER_THREAD><<<(N + tile_items - 1)/tile_items, BLOCK_THREADS>>>(distinct_bound, temp, temp, materialized_temp, N);
        CHECK_ERROR();
        //cub scan
        d_temp_storage = nullptr;
        temp_storage_bytes = 0;
        cub::DeviceScan::ExclusiveSum(d_temp_storage, temp_storage_bytes, temp, group_byte_offset[key], N + 1);

        // Allocate temporary storage for exclusive prefix sum
        d_temp_storage = reinterpret_cast<void*> (gpuBufferManager->customCudaMalloc<uint8_t>(temp_storage_bytes, 0, 0));

        // Run exclusive prefix sum
        cub::DeviceScan::ExclusiveSum(d_temp_storage, temp_storage_bytes, temp, group_byte_offset[key], N + 1);
        CHECK_ERROR();
        gpuBufferManager->customCudaFree(reinterpret_cast<uint8_t*>(d_temp_storage), 0);

        cudaMemcpy(d_num_bytes + key, group_byte_offset[key] + N, sizeof(uint64_t), cudaMemcpyDeviceToDevice);
        gpuBufferManager->customCudaFree(reinterpret_cast<uint8_t*>(temp), 0);
        CHECK_ERROR();
    }

    //copy num_bytes over
    cudaMemcpy(num_bytes, d_num_bytes, num_keys * sizeof(uint64_t), cudaMemcpyDeviceToHost);
    uint64_t** group_byte_offset_dev;
    cudaMalloc((void**) &group_byte_offset_dev, num_keys * sizeof(uint64_t*));
    cudaMemcpy(group_byte_offset_dev, group_byte_offset, num_keys * sizeof(uint64_t*), cudaMemcpyHostToDevice);

    //cub scan
    d_temp_storage = nullptr;
    temp_storage_bytes = 0;
    cub::DeviceScan::ExclusiveSum(d_temp_storage, temp_storage_bytes, distinct_bound, group_idx, N + 1);

    // Allocate temporary storage for exclusive prefix sum
    d_temp_storage = reinterpret_cast<void*> (gpuBufferManager->customCudaMalloc<uint8_t>(temp_storage_bytes, 0, 0));

    // Run exclusive prefix sum
    cub::DeviceScan::ExclusiveSum(d_temp_storage, temp_storage_bytes, distinct_bound, group_idx, N + 1);
    CHECK_ERROR();
    gpuBufferManager->customCudaFree(reinterpret_cast<uint8_t*>(d_temp_storage), 0);

    //gather the aggregates based on the row_sequence
    SIRIUS_LOG_DEBUG("Gathering Aggregates");
    V** aggregate_keys_temp = new V*[num_aggregates];
    uint64_t** aggregate_star_temp = new uint64_t*[num_aggregates];
    sort_keys_type_string* group_by_rows = reinterpret_cast<sort_keys_type_string*> (gpuBufferManager->customCudaMalloc<pointer_and_key>(N, 0, 0));
    uint64_t* d_num_runs_out = gpuBufferManager->customCudaMalloc<uint64_t>(1, 0, 0);
    uint8_t** output_agg = new uint8_t*[num_aggregates];
    uint64_t* h_count = gpuBufferManager->customCudaHostAlloc<uint64_t>(1);

    for (int agg = 0; agg < num_aggregates; agg++) {
        SIRIUS_LOG_DEBUG("Aggregating {}", agg);
        cudaMemset(d_num_runs_out, 0, sizeof(uint64_t));
        if (agg_mode[agg] == 4 || agg_mode[agg] == 5) { //count_star or count(null) or sum(null)
            aggregate_star_temp[agg] = gpuBufferManager->customCudaMalloc<uint64_t>(N, 0, 0);
            if (agg_mode[agg] == 4) {
                fill_n<uint64_t, BLOCK_THREADS, ITEMS_PER_THREAD><<<(N + tile_items - 1)/tile_items, BLOCK_THREADS>>>(aggregate_star_temp[agg], 1, N);
            } else if (agg_mode[agg] == 5) {
                cudaMemset(aggregate_star_temp[agg], 0, N * sizeof(double));
            }

            modify<BLOCK_THREADS, ITEMS_PER_THREAD><<<(N + tile_items - 1)/tile_items, BLOCK_THREADS>>>(materialized_temp, N, meta_num_keys);
            CHECK_ERROR();

            //perform reduce_by_key
            uint64_t* agg_star_out = gpuBufferManager->customCudaMalloc<uint64_t>(N, 0, 0);
            cudaMemset(agg_star_out, 0, N * sizeof(uint64_t));

            SIRIUS_LOG_DEBUG("Reduce by key count_star");
            // Determine temporary device storage requirements
            d_temp_storage = nullptr;
            temp_storage_bytes = 0;
            CustomSumString custom_sum;
            cub::DeviceReduce::ReduceByKey(
                d_temp_storage, temp_storage_bytes,
                materialized_temp, group_by_rows, aggregate_star_temp[agg],
                agg_star_out, d_num_runs_out, custom_sum, N);

            CHECK_ERROR();

            // Allocate temporary storage
            d_temp_storage = reinterpret_cast<void*> (gpuBufferManager->customCudaMalloc<uint8_t>(temp_storage_bytes, 0, 0));

            // Run reduce-by-key
            cub::DeviceReduce::ReduceByKey(
                d_temp_storage, temp_storage_bytes,
                materialized_temp, group_by_rows, aggregate_star_temp[agg],
                agg_star_out, d_num_runs_out, custom_sum, N);

            CHECK_ERROR();

            cudaMemcpy(h_count, d_num_runs_out, sizeof(uint64_t), cudaMemcpyDeviceToHost);
            gpuBufferManager->customCudaFree(reinterpret_cast<uint8_t*>(aggregate_star_temp[agg]), 0);
            gpuBufferManager->customCudaFree(reinterpret_cast<uint8_t*>(d_temp_storage), 0);
            count[0] = h_count[0];

            SIRIUS_LOG_DEBUG("Count: {}", count[0]);

            CHECK_ERROR();
            output_agg[agg] = reinterpret_cast<uint8_t*> (agg_star_out);
        } else {
            aggregate_keys_temp[agg] = gpuBufferManager->customCudaMalloc<V>(N, 0, 0);
            V* temp = reinterpret_cast<V*> (aggregate_keys[agg]);
            gather_and_modify<V, BLOCK_THREADS, ITEMS_PER_THREAD><<<(N + tile_items - 1)/tile_items, BLOCK_THREADS>>>(temp, aggregate_keys_temp[agg], materialized_temp, N, meta_num_keys);
            CHECK_ERROR();

            V* agg_out = gpuBufferManager->customCudaMalloc<V>(N, 0, 0);
            cudaMemset(agg_out, 0, N * sizeof(V));

            CHECK_ERROR();
            if (agg_mode[agg] == 0) {
                SIRIUS_LOG_DEBUG("Reduce by key sum");
                // Determine temporary device storage requirements
                d_temp_storage = nullptr;
                temp_storage_bytes = 0;
                CustomSumString custom_sum;
                cub::DeviceReduce::ReduceByKey(
                    d_temp_storage, temp_storage_bytes,
                    materialized_temp, group_by_rows, aggregate_keys_temp[agg],
                    agg_out, d_num_runs_out, custom_sum, N);

                CHECK_ERROR();

                // Allocate temporary storage
                d_temp_storage = reinterpret_cast<void*> (gpuBufferManager->customCudaMalloc<uint8_t>(temp_storage_bytes, 0, 0));

                // Run reduce-by-key
                cub::DeviceReduce::ReduceByKey(
                    d_temp_storage, temp_storage_bytes,
                    materialized_temp, group_by_rows, aggregate_keys_temp[agg],
                    agg_out, d_num_runs_out, custom_sum, N);

                CHECK_ERROR();

                cudaMemcpy(h_count, d_num_runs_out, sizeof(uint64_t), cudaMemcpyDeviceToHost);
                count[0] = h_count[0];

                CHECK_ERROR();
                gpuBufferManager->customCudaFree(reinterpret_cast<uint8_t*>(d_temp_storage), 0);
                gpuBufferManager->customCudaFree(reinterpret_cast<uint8_t*>(aggregate_keys_temp[agg]), 0);
                output_agg[agg] = reinterpret_cast<uint8_t*> (agg_out);
                SIRIUS_LOG_DEBUG("Count: {}", count[0]);
            } else if (agg_mode[agg] == 1) {
                //Currently typename V has to be a double
                SIRIUS_LOG_DEBUG("Reduce by key avg");
                // Determine temporary device storage requirements
                d_temp_storage = nullptr;
                temp_storage_bytes = 0;
                CustomSumString custom_sum;
                cub::DeviceReduce::ReduceByKey(
                    d_temp_storage, temp_storage_bytes,
                    materialized_temp, group_by_rows, aggregate_keys_temp[agg],
                    agg_out, d_num_runs_out, custom_sum, N);

                CHECK_ERROR();

                // Allocate temporary storage
                d_temp_storage = reinterpret_cast<void*> (gpuBufferManager->customCudaMalloc<uint8_t>(temp_storage_bytes, 0, 0));

                // Run reduce-by-key
                cub::DeviceReduce::ReduceByKey(
                    d_temp_storage, temp_storage_bytes,
                    materialized_temp, group_by_rows, aggregate_keys_temp[agg],
                    agg_out, d_num_runs_out, custom_sum, N);

                CHECK_ERROR();
                gpuBufferManager->customCudaFree(reinterpret_cast<uint8_t*>(d_temp_storage), 0);

                aggregate_star_temp[agg] = gpuBufferManager->customCudaMalloc<uint64_t>(N, 0, 0);
                fill_n<uint64_t, BLOCK_THREADS, ITEMS_PER_THREAD><<<(N + tile_items - 1)/tile_items, BLOCK_THREADS>>>(aggregate_star_temp[agg], 1, N);

                uint64_t* agg_star_out = gpuBufferManager->customCudaMalloc<uint64_t>(N, 0, 0);
                cudaMemset(agg_star_out, 0, N * sizeof(uint64_t));
                cudaMemset(d_num_runs_out, 0, sizeof(uint64_t));

                d_temp_storage = nullptr;
                temp_storage_bytes = 0;
                cub::DeviceReduce::ReduceByKey(
                    d_temp_storage, temp_storage_bytes,
                    materialized_temp, group_by_rows, aggregate_star_temp[agg],
                    agg_star_out, d_num_runs_out, custom_sum, N);

                CHECK_ERROR();

                // Allocate temporary storage
                d_temp_storage = reinterpret_cast<void*> (gpuBufferManager->customCudaMalloc<uint8_t>(temp_storage_bytes, 0, 0));

                // Run reduce-by-key
                cub::DeviceReduce::ReduceByKey(
                    d_temp_storage, temp_storage_bytes,
                    materialized_temp, group_by_rows, aggregate_star_temp[agg],
                    agg_star_out, d_num_runs_out, custom_sum, N);

                CHECK_ERROR();

                cudaMemcpy(h_count, d_num_runs_out, sizeof(uint64_t), cudaMemcpyDeviceToHost);
                count[0] = h_count[0];

                V* output = gpuBufferManager->customCudaMalloc<V>(count[0], 0, 0);
                divide<V, BLOCK_THREADS, ITEMS_PER_THREAD><<<(count[0] + tile_items - 1)/tile_items, BLOCK_THREADS>>>(agg_out, agg_star_out, output, count[0]);

                CHECK_ERROR();
                gpuBufferManager->customCudaFree(reinterpret_cast<uint8_t*>(d_temp_storage), 0);
                gpuBufferManager->customCudaFree(reinterpret_cast<uint8_t*>(aggregate_keys_temp[agg]), 0);
                gpuBufferManager->customCudaFree(reinterpret_cast<uint8_t*>(aggregate_star_temp[agg]), 0);
                gpuBufferManager->customCudaFree(reinterpret_cast<uint8_t*>(agg_star_out), 0);
                gpuBufferManager->customCudaFree(reinterpret_cast<uint8_t*>(agg_out), 0);
                output_agg[agg] = reinterpret_cast<uint8_t*> (output);
            } else if (agg_mode[agg] == 2) {
                SIRIUS_LOG_DEBUG("Reduce by key max");
                // Determine temporary device storage requirements
                d_temp_storage = nullptr;
                temp_storage_bytes = 0;
                CustomMaxString custom_max;
                cub::DeviceReduce::ReduceByKey(
                    d_temp_storage, temp_storage_bytes,
                    materialized_temp, group_by_rows, aggregate_keys_temp[agg],
                    agg_out, d_num_runs_out, custom_max, N);

                CHECK_ERROR();

                // Allocate temporary storage
                d_temp_storage = reinterpret_cast<void*> (gpuBufferManager->customCudaMalloc<uint8_t>(temp_storage_bytes, 0, 0));

                // Run reduce-by-key
                cub::DeviceReduce::ReduceByKey(
                    d_temp_storage, temp_storage_bytes,
                    materialized_temp, group_by_rows, aggregate_keys_temp[agg],
                    agg_out, d_num_runs_out, custom_max, N);

                CHECK_ERROR();

                cudaMemcpy(h_count, d_num_runs_out, sizeof(uint64_t), cudaMemcpyDeviceToHost);
                count[0] = h_count[0];

                CHECK_ERROR();
                gpuBufferManager->customCudaFree(reinterpret_cast<uint8_t*>(d_temp_storage), 0);
                gpuBufferManager->customCudaFree(reinterpret_cast<uint8_t*>(aggregate_keys_temp[agg]), 0);
                output_agg[agg] = reinterpret_cast<uint8_t*> (agg_out);
            } else if (agg_mode[agg] == 3) {
                SIRIUS_LOG_DEBUG("Reduce by key min");
                // Determine temporary device storage requirements
                d_temp_storage = nullptr;
                temp_storage_bytes = 0;
                CustomMinString custom_min;
                cub::DeviceReduce::ReduceByKey(
                    d_temp_storage, temp_storage_bytes,
                    materialized_temp, group_by_rows, aggregate_keys_temp[agg],
                    agg_out, d_num_runs_out, custom_min, N);

                CHECK_ERROR();

                // Allocate temporary storage
                d_temp_storage = reinterpret_cast<void*> (gpuBufferManager->customCudaMalloc<uint8_t>(temp_storage_bytes, 0, 0));

                // Run reduce-by-key
                cub::DeviceReduce::ReduceByKey(
                    d_temp_storage, temp_storage_bytes,
                    materialized_temp, group_by_rows, aggregate_keys_temp[agg],
                    agg_out, d_num_runs_out, custom_min, N);

                CHECK_ERROR();

                cudaMemcpy(h_count, d_num_runs_out, sizeof(uint64_t), cudaMemcpyDeviceToHost);
                count[0] = h_count[0];

                CHECK_ERROR();
                gpuBufferManager->customCudaFree(reinterpret_cast<uint8_t*>(d_temp_storage), 0);
                gpuBufferManager->customCudaFree(reinterpret_cast<uint8_t*>(aggregate_keys_temp[agg]), 0);
                output_agg[agg] = reinterpret_cast<uint8_t*> (agg_out);
            }
        }
    }

    uint64_t** offset_dev_result;
    cudaMalloc((void**) &offset_dev_result, num_keys * sizeof(uint64_t*));
    for (uint64_t i = 0; i < num_keys; i++) {
        gpuBufferManager->customCudaFree(reinterpret_cast<uint8_t*>(offset[i]), 0);
        offset[i] = gpuBufferManager->customCudaMalloc<uint64_t>(count[0], 0, 0);
    }
    cudaMemcpy(offset_dev_result, offset, num_keys * sizeof(uint8_t*), cudaMemcpyHostToDevice);
    CHECK_ERROR();

    compact_string_offset<BLOCK_THREADS, ITEMS_PER_THREAD><<<((N + 1) + tile_items - 1)/tile_items, BLOCK_THREADS>>>(
            group_idx, group_byte_offset_dev, offset_dev_result, N + 1, num_keys);

    CHECK_ERROR();

    uint8_t** keys_dev_result;
    cudaMalloc((void**) &keys_dev_result, num_keys * sizeof(uint8_t*));
    for (uint64_t i = 0; i < num_keys; i++) {
        uint64_t* temp_num_bytes = gpuBufferManager->customCudaHostAlloc<uint64_t>(1);
        cudaMemcpy(temp_num_bytes, offset[i] + count[0], sizeof(uint64_t), cudaMemcpyDeviceToHost);
        gpuBufferManager->customCudaFree(reinterpret_cast<uint8_t*>(keys[i]), 0);
        keys[i] = gpuBufferManager->customCudaMalloc<uint8_t>(temp_num_bytes[0], 0, 0);
    }
    cudaMemcpy(keys_dev_result, keys, num_keys * sizeof(uint8_t*), cudaMemcpyHostToDevice);
    CHECK_ERROR();

    rows_to_columns_string<BLOCK_THREADS, ITEMS_PER_THREAD><<<(N + tile_items - 1)/tile_items, BLOCK_THREADS>>>(
            group_idx, group_by_rows, keys_dev_result, group_byte_offset_dev, key_length, N, num_keys);

    CHECK_ERROR();

    for (int agg = 0; agg < num_aggregates; agg++) {
        if (agg_mode[agg] >= 0 && agg_mode[agg] <= 3) {
            gpuBufferManager->customCudaFree(reinterpret_cast<uint8_t*>(aggregate_keys[agg]), 0);
            aggregate_keys[agg] = output_agg[agg];
        } else {
            aggregate_keys[agg] = output_agg[agg];
        }
    }

    for (uint64_t i = 0; i < num_keys; i++) {
        gpuBufferManager->customCudaFree(reinterpret_cast<uint8_t*>(len[i]), 0);
        gpuBufferManager->customCudaFree(reinterpret_cast<uint8_t*>(group_byte_offset[i]), 0);
    }

    //free row_keys, row_sequence, materialized_temp
    cudaFree(keys_dev);
    cudaFree(offset_dev);
    cudaFree(keys_dev_result);
    cudaFree(offset_dev_result);
    cudaFree(group_byte_offset_dev);
    gpuBufferManager->customCudaFree(reinterpret_cast<uint8_t*>(row_keys), 0);
    gpuBufferManager->customCudaFree(reinterpret_cast<uint8_t*>(row_sequence), 0);
    gpuBufferManager->customCudaFree(reinterpret_cast<uint8_t*>(materialized_temp), 0);
    gpuBufferManager->customCudaFree(reinterpret_cast<uint8_t*>(group_by_rows), 0);
    gpuBufferManager->customCudaFree(reinterpret_cast<uint8_t*>(d_num_runs_out), 0); 
    gpuBufferManager->customCudaFree(reinterpret_cast<uint8_t*>(key_length), 0);
    gpuBufferManager->customCudaFree(reinterpret_cast<uint8_t*>(distinct_bound), 0);
    gpuBufferManager->customCudaFree(reinterpret_cast<uint8_t*>(group_idx), 0);
    gpuBufferManager->customCudaFree(reinterpret_cast<uint8_t*>(d_num_bytes), 0);
    cudaDeviceSynchronize();
    SIRIUS_LOG_DEBUG("Count: {}\n", count[0]);

    STOP_TIMER();
}

// __global__ void add_offset(uint64_t* a, uint64_t* b, uint64_t offset, uint64_t N) {
//     uint64_t idx = blockIdx.x * blockDim.x + threadIdx.x;
//     if (idx < N) {
//         a[idx] = b[idx] + offset;
//     }
// }

// void combineStrings(uint8_t* a, uint8_t* b, uint8_t*& c, 
//         uint64_t* offset_a, uint64_t* offset_b, uint64_t*& offset_c, 
//         uint64_t num_bytes_a, uint64_t num_bytes_b, uint64_t N_a, uint64_t N_b) {
//     CHECK_ERROR();
//     if (N_a == 0 || N_b == 0) {
//         SIRIUS_LOG_DEBUG("N is 0");
//         return;
//     }
//     GPUBufferManager* gpuBufferManager = &(GPUBufferManager::GetInstance());
//     c = gpuBufferManager->customCudaMalloc<uint8_t>(num_bytes_a + num_bytes_b, 0, 0);
//     offset_c = gpuBufferManager->customCudaMalloc<uint64_t>(N_a + N_b + 1, 0, 0);
//     cudaMemcpy(c, a, num_bytes_a * sizeof(uint8_t), cudaMemcpyDeviceToDevice);
//     cudaMemcpy(c + num_bytes_a, b, num_bytes_b * sizeof(uint8_t), cudaMemcpyDeviceToDevice);

//     cudaMemcpy(offset_c, offset_a, N_a * sizeof(uint64_t), cudaMemcpyDeviceToDevice);
//     add_offset<<<((N_b + 1) + BLOCK_THREADS - 1)/(BLOCK_THREADS), BLOCK_THREADS>>>(offset_c + N_a, offset_b, num_bytes_a, N_b + 1);
//     CHECK_ERROR();
//     cudaDeviceSynchronize();
// }

template
void groupedStringAggregate<double>(uint8_t **keys, uint8_t **aggregate_keys, uint64_t** offset, uint64_t* num_bytes, uint64_t* count, uint64_t N, uint64_t num_keys, uint64_t num_aggregates, int* agg_mode);

template
void groupedStringAggregate<uint64_t>(uint8_t **keys, uint8_t **aggregate_keys, uint64_t** offset, uint64_t* num_bytes, uint64_t* count, uint64_t N, uint64_t num_keys, uint64_t num_aggregates, int* agg_mode);

}<|MERGE_RESOLUTION|>--- conflicted
+++ resolved
@@ -201,13 +201,6 @@
                     memcpy(col_keys[key] + out_offset, ptr + key_length_bytes, actual_key_length * sizeof(uint8_t));
                     key_length_bytes += key_length[key];
                 }
-<<<<<<< HEAD
-                // char temp1[5];
-                // char temp2[18];
-                // memcpy(temp1, col_keys[0] + group_byte_offset[0][offset], 5);
-                // memcpy(temp2, col_keys[1] + group_byte_offset[1][offset], 18);
-=======
->>>>>>> 7f0bc5ba
             }
         }
     }
@@ -471,11 +464,6 @@
     total_length += row_id_size;
     uint64_t meta_num_keys = (total_length + sizeof(uint64_t) - 1) / sizeof(uint64_t);
     uint64_t total_length_bytes = meta_num_keys * sizeof(uint64_t);
-<<<<<<< HEAD
-    // SIRIUS_LOG_DEBUG("Total Length: {}", total_length);
-    // SIRIUS_LOG_DEBUG("Total Length Bytes: {}", total_length_bytes);
-=======
->>>>>>> 7f0bc5ba
 
     //allocate temp memory and copying keys
     uint8_t* row_keys = gpuBufferManager->customCudaMalloc<uint8_t>((total_length_bytes) * N, 0, 0);
