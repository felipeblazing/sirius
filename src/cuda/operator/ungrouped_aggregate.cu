--- conflicted
+++ resolved
@@ -144,17 +144,6 @@
                 CHECK_ERROR();
                 cudaDeviceSynchronize();
             } 
-<<<<<<< HEAD
-            // else {
-                // T* result_host_temp = new T[1];
-                // cudaMemcpy(result_host_temp, result_temp, sizeof(T), cudaMemcpyDeviceToHost);
-                // CHECK_ERROR();
-                // cudaDeviceSynchronize();
-                // SIRIUS_LOG_DEBUG("Result: {:.2f} and N: {}", result_host_temp[0], N);
-                // SIRIUS_LOG_DEBUG("Result: {} and N: {}", reinterpret_cast<uint64_t*>(result_host_temp)[0], N);
-            // }
-=======
->>>>>>> 7f0bc5ba
             result[agg] = reinterpret_cast<uint8_t*> (result_temp);
         } else {
             SIRIUS_LOG_DEBUG("Unsupported aggregation mode");
