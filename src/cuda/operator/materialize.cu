--- conflicted
+++ resolved
@@ -25,10 +25,6 @@
         if (threadIdx.x + ITEM * B < num_tile_items) {
             int items_ids = row_ids[tile_offset + threadIdx.x + ITEM * B];
             result[tile_offset + threadIdx.x + ITEM * B] = a[items_ids];
-<<<<<<< HEAD
-            // cudaAssert(a[items_ids] == 19940101);
-=======
->>>>>>> 7f0bc5ba
         }
     }
 
@@ -74,18 +70,7 @@
     }
     SETUP_TIMING();
     START_TIMER();
-<<<<<<< HEAD
     SIRIUS_LOG_DEBUG("Launching Materialize Kernel");
-    // SETUP_TIMING();
-    // START_TIMER();
-    // SIRIUS_LOG_DEBUG("result_len: {}", N);
-    // testprintmat<T><<<1, 1>>>(a, N);
-    // CHECK_ERROR();
-    // testprintmat<uint64_t><<<1, 1>>>(row_ids, N);
-    // CHECK_ERROR();
-=======
-    printf("Launching Materialize Kernel\n");
->>>>>>> 7f0bc5ba
     GPUBufferManager* gpuBufferManager = &(GPUBufferManager::GetInstance());
     result = gpuBufferManager->customCudaMalloc<T>(result_len, 0, 0);
     int tile_items = BLOCK_THREADS * ITEMS_PER_THREAD;
@@ -104,13 +89,7 @@
     }
     SETUP_TIMING();
     START_TIMER();
-<<<<<<< HEAD
     SIRIUS_LOG_DEBUG("Launching Materialize String Kernel");
-    // SETUP_TIMING();
-    // START_TIMER();
-=======
-    printf("Launching Materialize String Kernel\n");
->>>>>>> 7f0bc5ba
     GPUBufferManager* gpuBufferManager = &(GPUBufferManager::GetInstance());
     //allocate temp memory and copying keys
     uint64_t* temp_len = gpuBufferManager->customCudaMalloc<uint64_t>(result_len + 1, 0, 0);
@@ -139,10 +118,6 @@
 
     result_bytes = gpuBufferManager->customCudaHostAlloc<uint64_t>(1);
     cudaMemcpy(result_bytes, result_offset + result_len, sizeof(uint64_t), cudaMemcpyDeviceToHost);
-<<<<<<< HEAD
-    // SIRIUS_LOG_DEBUG("Got new chars len of {}", new_num_bytes[0]);
-=======
->>>>>>> 7f0bc5ba
 
     CHECK_ERROR();
 
