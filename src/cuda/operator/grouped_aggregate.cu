--- conflicted
+++ resolved
@@ -631,10 +631,6 @@
     gpuBufferManager->customCudaFree(reinterpret_cast<uint8_t*>(d_temp_storage), 0);
 
     //gather the aggregates based on the row_sequence
-<<<<<<< HEAD
-    // SIRIUS_LOG_DEBUG("Gathering Aggregates");
-=======
->>>>>>> 7f0bc5ba
     sort_keys_type* group_by_rows = reinterpret_cast<sort_keys_type*> (gpuBufferManager->customCudaMalloc<pointer_and_key>(N, 0, 0));
     uint64_t* d_num_runs_out = gpuBufferManager->customCudaMalloc<uint64_t>(1, 0, 0);
     cudaMemset(d_num_runs_out, 0, sizeof(uint64_t));
@@ -647,10 +643,6 @@
     uint64_t* agg_star_out = gpuBufferManager->customCudaMalloc<uint64_t>(N, 0, 0);
     cudaMemset(agg_star_out, 0, N * sizeof(uint64_t));
 
-<<<<<<< HEAD
-    // SIRIUS_LOG_DEBUG("Reduce by key count_star");
-=======
->>>>>>> 7f0bc5ba
     // Determine temporary device storage requirements
     d_temp_storage = nullptr;
     temp_storage_bytes = 0;
