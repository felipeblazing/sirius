#pragma once

#include "gpu_columns.hpp"
#include <cudf/column/column.hpp>
#include <memory>
#include <rmm/resource_ref.hpp>
#include <tuple>

namespace duckdb
{
namespace sirius
{

enum class StringMatchingType : uint8_t
{
  LIKE,
  NOT_LIKE,
  CONTAINS,
  PREFIX
};

//----------Gpu Dispatcher----------//
struct GpuDispatcher
{
  //----------Materialize----------//
<<<<<<< HEAD
  static std::unique_ptr<cudf::column> DispatchMaterialize(const GPUColumn* input,
                                                           rmm::device_async_resource_ref mr);
=======
  static std::unique_ptr<cudf::column>
  DispatchMaterialize(const GPUColumn* input,
                      rmm::device_async_resource_ref mr,
                      rmm::cuda_stream_view stream = rmm::cuda_stream_default);
>>>>>>> 612ff3ab

  //----------Substring----------//
  static std::unique_ptr<cudf::column>
  DispatchSubstring(const cudf::column_view& input,
                    uint64_t start_idx,
                    uint64_t len,
                    rmm::device_async_resource_ref mr,
                    rmm::cuda_stream_view stream = rmm::cuda_stream_default);

  //----------String Matching----------//
  template <StringMatchingType MatchType>
<<<<<<< HEAD
  static std::unique_ptr<cudf::column> DispatchStringMatching(const cudf::column_view& input,
                                                              const std::string& match_str,
                                                              rmm::device_async_resource_ref mr);

  //----------Selection----------//
  static std::tuple<uint64_t*, uint64_t> DispatchSelect(const cudf::column_view& bitmap,
                                                        rmm::device_async_resource_ref mr);
=======
  static std::unique_ptr<cudf::column>
  DispatchStringMatching(const cudf::column_view& input,
                         const std::string& match_str,
                         rmm::device_async_resource_ref mr,
                         rmm::cuda_stream_view = rmm::cuda_stream_default);

  //----------Selection----------//
  static std::tuple<uint64_t*, uint64_t>
  DispatchSelect(const cudf::column_view& bitmap,
                 rmm::device_async_resource_ref mr,
                 rmm::cuda_stream_view stream = rmm::cuda_stream_default);
>>>>>>> 612ff3ab
};

} // namespace sirius
} // namespace duckdb<|MERGE_RESOLUTION|>--- conflicted
+++ resolved
@@ -23,15 +23,10 @@
 struct GpuDispatcher
 {
   //----------Materialize----------//
-<<<<<<< HEAD
-  static std::unique_ptr<cudf::column> DispatchMaterialize(const GPUColumn* input,
-                                                           rmm::device_async_resource_ref mr);
-=======
   static std::unique_ptr<cudf::column>
   DispatchMaterialize(const GPUColumn* input,
                       rmm::device_async_resource_ref mr,
                       rmm::cuda_stream_view stream = rmm::cuda_stream_default);
->>>>>>> 612ff3ab
 
   //----------Substring----------//
   static std::unique_ptr<cudf::column>
@@ -43,15 +38,6 @@
 
   //----------String Matching----------//
   template <StringMatchingType MatchType>
-<<<<<<< HEAD
-  static std::unique_ptr<cudf::column> DispatchStringMatching(const cudf::column_view& input,
-                                                              const std::string& match_str,
-                                                              rmm::device_async_resource_ref mr);
-
-  //----------Selection----------//
-  static std::tuple<uint64_t*, uint64_t> DispatchSelect(const cudf::column_view& bitmap,
-                                                        rmm::device_async_resource_ref mr);
-=======
   static std::unique_ptr<cudf::column>
   DispatchStringMatching(const cudf::column_view& input,
                          const std::string& match_str,
@@ -63,7 +49,6 @@
   DispatchSelect(const cudf::column_view& bitmap,
                  rmm::device_async_resource_ref mr,
                  rmm::cuda_stream_view stream = rmm::cuda_stream_default);
->>>>>>> 612ff3ab
 };
 
 } // namespace sirius
