#pragma once

#include "duckdb/planner/expression/bound_between_expression.hpp"
#include "duckdb/planner/expression/bound_case_expression.hpp"
#include "duckdb/planner/expression/bound_cast_expression.hpp"
#include "duckdb/planner/expression/bound_comparison_expression.hpp"
#include "duckdb/planner/expression/bound_conjunction_expression.hpp"
#include "duckdb/planner/expression/bound_constant_expression.hpp"
#include "duckdb/planner/expression/bound_function_expression.hpp"
#include "duckdb/planner/expression/bound_operator_expression.hpp"
#include "duckdb/planner/expression/bound_reference_expression.hpp"
#include "expression_executor/gpu_expression_executor_state.hpp"
#include "gpu_buffer_manager.hpp"
#include "gpu_columns.hpp"
#include <cudf/types.hpp>
#include <memory>
#include <vector>

namespace duckdb
{
namespace sirius
{

/// CONFIG ///
// Whether to use CuDF or Sirius for string functions
#define USE_CUDF_EXPR true
/// CONFIG ///

//----------GpuExpressionExecutor----------//
struct GpuExpressionExecutor
{

  //----------Constructor/Destructor(s)----------//
  GpuExpressionExecutor() = default;
  explicit GpuExpressionExecutor(const Expression& expr);
  explicit GpuExpressionExecutor(const vector<unique_ptr<Expression>>& expressions);

  //----------Public Fields----------//
  // The expressions of the executor
  std::vector<const Expression*> expressions;
  // The executor states for the expressions this executor is responsible for
  std::vector<std::unique_ptr<GpuExpressionExecutorState>> states;
  // The input (argument) columns for the current physical operator
  std::vector<shared_ptr<GPUColumn>> input_columns;
  // The memory resource
  rmm::device_async_resource_ref resource_ref = GPUBufferManager::GetInstance().mr;
  // The input count for the current relation (needed for materializing constants)
  cudf::size_type input_count;
<<<<<<< HEAD
  // Whether some input column is empty
  bool has_null_input_column;
=======
  // The stream in which to execute the given set of expressions
  rmm::cuda_stream_view execution_stream;
>>>>>>> 612ff3ab
  // Static flag indicating whether to use cudf or sirius for string functions
  static constexpr bool use_cudf = USE_CUDF_EXPR;

  //----------Methods----------//
  void AddExpression(const Expression& expr);
  void ClearExpressions();

  // Set the root state of the executor to the given expression
  void Initialize(const Expression& expr, GpuExpressionExecutorState& state);

  // Set the input count and columns for the expression executor
  void SetInputColumns(const GPUIntermediateRelation& input_relation);

  // Before evaluating an expression, check the leaves for nullptrs
  // (Assumes the input columns have already been set)
  bool HasNullLeaf(const Expression& expr) const;
  template <typename ExpressionT>
  bool HasNullLeafLoop(const ExpressionT& expr) const;

  // Execute the set of expressions with the given input relation and store the result in the output
  // relation (Provides the main interface with client code for Projections).
  void Execute(const GPUIntermediateRelation& input_relation,
               GPUIntermediateRelation& output_relation,
               rmm::cuda_stream_view stream = rmm::cuda_stream_default);

  // Execute the set of expressions with the given input relation and compact into the output
  // relation based on the resulting selection vector (Provides the main interface with client code
  // for Filters).
  void Select(GPUIntermediateRelation& input_relation,
              GPUIntermediateRelation& output_relation,
              rmm::cuda_stream_view stream = rmm::cuda_stream_default);

  // Execute the expression at the given index and return the result
  std::unique_ptr<cudf::column> ExecuteExpression(idx_t expression_idx);

  //----------Execute + Specializations----------//
  std::unique_ptr<cudf::column> Execute(const Expression& expr, GpuExpressionState* state);
  std::unique_ptr<cudf::column> Execute(const BoundBetweenExpression& expr,
                                        GpuExpressionState* state);
  std::unique_ptr<cudf::column> Execute(const BoundCaseExpression& expr, GpuExpressionState* state);
  std::unique_ptr<cudf::column> Execute(const BoundCastExpression& expr, GpuExpressionState* state);
  std::unique_ptr<cudf::column> Execute(const BoundComparisonExpression& expr,
                                        GpuExpressionState* state);
  std::unique_ptr<cudf::column> Execute(const BoundConjunctionExpression& expr,
                                        GpuExpressionState* state);
  std::unique_ptr<cudf::column> Execute(const BoundConstantExpression& expr,
                                        GpuExpressionState* state);
  std::unique_ptr<cudf::column> Execute(const BoundFunctionExpression& expr,
                                        GpuExpressionState* state);
  std::unique_ptr<cudf::column> Execute(const BoundOperatorExpression& expr,
                                        GpuExpressionState* state);
  std::unique_ptr<cudf::column> Execute(const BoundReferenceExpression& expr,
                                        GpuExpressionState* state);

  //----------Initialize State + Specializations----------//
  static std::unique_ptr<GpuExpressionState> InitializeState(const Expression& expr,
                                                             GpuExpressionExecutorState& state);
  static std::unique_ptr<GpuExpressionState> InitializeState(const BoundBetweenExpression& expr,
                                                             GpuExpressionExecutorState& state);
  static std::unique_ptr<GpuExpressionState> InitializeState(const BoundCaseExpression& expr,
                                                             GpuExpressionExecutorState& state);
  static std::unique_ptr<GpuExpressionState> InitializeState(const BoundCastExpression& expr,
                                                             GpuExpressionExecutorState& state);
  static std::unique_ptr<GpuExpressionState> InitializeState(const BoundComparisonExpression& expr,
                                                             GpuExpressionExecutorState& state);
  static std::unique_ptr<GpuExpressionState> InitializeState(const BoundConjunctionExpression& expr,
                                                             GpuExpressionExecutorState& state);
  static std::unique_ptr<GpuExpressionState> InitializeState(const BoundConstantExpression& expr,
                                                             GpuExpressionExecutorState& state);
  static std::unique_ptr<GpuExpressionState> InitializeState(const BoundFunctionExpression& expr,
                                                             GpuExpressionExecutorState& state);
  static std::unique_ptr<GpuExpressionState> InitializeState(const BoundOperatorExpression& expr,
                                                             GpuExpressionExecutorState& state);
  static std::unique_ptr<GpuExpressionState> InitializeState(const BoundReferenceExpression& expr,
                                                             GpuExpressionExecutorState& state);
};

} // namespace sirius
} // namespace duckdb<|MERGE_RESOLUTION|>--- conflicted
+++ resolved
@@ -23,7 +23,7 @@
 
 /// CONFIG ///
 // Whether to use CuDF or Sirius for string functions
-#define USE_CUDF_EXPR true
+#define USE_CUDF_EXPR false
 /// CONFIG ///
 
 //----------GpuExpressionExecutor----------//
@@ -46,13 +46,10 @@
   rmm::device_async_resource_ref resource_ref = GPUBufferManager::GetInstance().mr;
   // The input count for the current relation (needed for materializing constants)
   cudf::size_type input_count;
-<<<<<<< HEAD
   // Whether some input column is empty
   bool has_null_input_column;
-=======
   // The stream in which to execute the given set of expressions
   rmm::cuda_stream_view execution_stream;
->>>>>>> 612ff3ab
   // Static flag indicating whether to use cudf or sirius for string functions
   static constexpr bool use_cudf = USE_CUDF_EXPR;
 
